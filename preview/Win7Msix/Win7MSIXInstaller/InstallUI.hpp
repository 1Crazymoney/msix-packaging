#pragma once
// Install UI Header
// UI Functions
#include <windows.h>
#include <string>
#include "GeneralUtil.hpp"
#include "IPackageHandler.hpp"

// Child window identifiers
#define IDC_LAUNCHCHECKBOX 1
#define IDC_INSTALLBUTTON 2
#define IDC_CANCELBUTTON 3
#define IDC_LAUNCHBUTTON 4
#define WM_INSTALLCOMPLETE_MSG (WM_APP+1)

// Global variables
static HWND hWnd = NULL; // parent window hwnd
static HWND g_buttonHWnd = NULL;
static HWND g_checkboxHWnd = NULL;
static HWND g_progressHWnd = NULL;
static HWND g_CancelbuttonHWnd = NULL;
static HWND g_LaunchbuttonHWnd = NULL;
static bool g_installed = false;
static bool g_launchCheckBoxState = true; // launch checkbox is checked by default

class UI
{
public:
    HRESULT ShowUI();
	HRESULT LaunchInstalledApp();

    static HRESULT Make(_In_ MsixRequest* msixRequest, _Out_ UI** instance);
    ~UI() {}
private:
    MsixRequest* m_msixRequest = nullptr;

    HANDLE m_buttonClickedEvent;
<<<<<<< HEAD
    HANDLE m_launchAppEvent;

    UI() {}
    UI(_In_ MsixRequest* msixRequest) : m_msixRequest(msixRequest) 
	{
		m_buttonClickedEvent = CreateEvent(NULL, FALSE, FALSE, NULL);
		m_launchAppEvent = CreateEvent(NULL, FALSE, FALSE, NULL);
	}
    
=======
	std::wstring m_displayName = L"";
	std::wstring m_publisherCommonName = L"";
	ComPtr<IStream> m_logoStream;
	std::wstring m_version = L"";
	int m_numberOfFiles = 0;
	HRESULT m_loadingPackageInfoCode = 0;

    UI() {}
    UI(_In_ MsixRequest* msixRequest) : m_msixRequest(msixRequest) { m_buttonClickedEvent = CreateEvent(NULL, FALSE, FALSE, NULL); }
	HRESULT ParseInfoFromPackage();
>>>>>>> 3ac7d836
public:
    HRESULT DrawPackageInfo(HWND hWnd, RECT windowRect);
	int CreateInitWindow(HINSTANCE hInstance, int nCmdShow, const std::wstring& windowClass, const std::wstring& title);
	void LoadInfo();
	int GetNumberOfFiles() { return m_numberOfFiles; }
    void SetButtonClicked() { SetEvent(m_buttonClickedEvent); }
    void SetLaunchButtonClicked() { SetEvent(m_launchAppEvent); }
    HANDLE GetLaunchButtonEvent()
    {
        return m_launchAppEvent;
    }

    // FUNCTION: CreateProgressBar(HWND parentHWnd, RECT parentRect, int count)
    //
    // PURPOSE: Creates the progress bar
    //
    // parentHWnd: the HWND of the window to add the progress bar to
    // parentRect: the dimmensions of the parent window
    // count: the number of objects to be iterated through in the progress bar
    BOOL CreateProgressBar(HWND parentHWnd, RECT parentRect, int count);

    // FUNCTION: LaunchButton(HWND parentHWnd, RECT parentRect)
    //
    // PURPOSE: Create the lower right install button
    // 
    // parentHWnd: the HWND of the window to add the button to
    // parentRect: the specs of the parent window
    BOOL LaunchButton(HWND parentHWnd, RECT parentRect);

    // FUNCTION: CreateCheckbox(HWND parentHWnd, RECT parentRect)
    //
    // PURPOSE: Create the launch when ready checkbox on the bottom left
    // 
    // parentHWnd: the HWND of the window to add the checkbox to
    // parentRect: the specs of the parent window
    BOOL CreateCheckbox(HWND parentHWnd, RECT parentRect);

    // FUNCTION: CreateCancelButton(HWND parentHWnd, RECT parentRect)
    //
    // PURPOSE: Create the cancel button on the bottom right corner when user clicks on install
    // 
    // parentHWnd: the HWND of the window to add the checkbox to
    // parentRect: the specs of the parent window
    BOOL CreateCancelButton(HWND parentHWnd, RECT parentRect);

    // FUNCTION: CreateLaunchButton(HWND parentHWnd, RECT parentRect)
    //
    // PURPOSE: Create the launch button on the botton right after app has been installed
    // 
    // parentHWnd: the HWND of the window to add the checkbox to
    // parentRect: the specs of the parent window
    BOOL CreateLaunchButton(HWND parentHWnd, RECT parentRect);

    // FUNCTION: ChangeButtonText(LPARAM newMessage)
    //
    // PURPOSE: Changes the text of the lower right button
    //
    // newMessage: the message to change the button to
    BOOL ChangeButtonText(const std::wstring& newMessage);

    // FUNCTION: HideButtonWindow()
    //
    // PURPOSE: Hides the lower right button
    //
    BOOL HideButtonWindow();

    // FUNCTION: ChangeText(HWND parentHWnd, std::wstring& windowText)
    //
    // PURPOSE: Change the text of the installation window based on the given input
    //
    // parentHWnd: the HWND of the window to be changed
    // windowText: the text to change the window to
    BOOL ChangeText(HWND parentHWnd, std::wstring displayText, std::wstring  messageText, IStream* logoStream = nullptr);

    // FUNCTION: UpdateProgressBar
    //
    // PURPOSE: Increment the progress bar one tick based on preset tick
    void UpdateProgressBar();

    // FUNCTION: SendInstallCompleteMsg
    //
    // PURPOSE: Sends the WM_INSTALLCOMPLETE_MSG message to the main window when app installation is complete
    void SendInstallCompleteMsg();
};

class CreateAndShowUI : IPackageHandler
{
public:
    HRESULT ExecuteForAddRequest();

    static const PCWSTR HandlerName;
    static HRESULT CreateHandler(_In_ MsixRequest* msixRequest, _Out_ IPackageHandler** instance);
    ~CreateAndShowUI() {}
private:
    MsixRequest* m_msixRequest = nullptr;

    CreateAndShowUI() {}
    CreateAndShowUI(_In_ MsixRequest* msixRequest) : m_msixRequest(msixRequest) {}
<<<<<<< HEAD

};
=======
};


// FUNCTION: CreateProgressBar(HWND parentHWnd, RECT parentRect, int count)
//
// PURPOSE: Creates the progress bar
//
// parentHWnd: the HWND of the window to add the progress bar to
// parentRect: the dimmensions of the parent window
// count: the number of objects to be iterated through in the progress bar
BOOL CreateProgressBar(HWND parentHWnd, RECT parentRect, int count);

// FUNCTION: LaunchButton(HWND parentHWnd, RECT parentRect)
//
// PURPOSE: Create the lower right button
// 
// parentHWnd: the HWND of the window to add the button to
// parentRect: the specs of the parent window
BOOL LaunchButton(HWND parentHWnd, RECT parentRect);

// FUNCTION: CreateCheckbox(HWND parentHWnd, RECT parentRect)
//
// PURPOSE: Create the launch checkbox on the bottom left
// 
// parentHWnd: the HWND of the window to add the checkbox to
// parentRect: the specs of the parent window
BOOL CreateCheckbox(HWND parentHWnd, RECT parentRect);

// FUNCTION: CreateCancelButton(HWND parentHWnd, RECT parentRect)
//
// PURPOSE: Create the launch checkbox on the bottom left
// 
// parentHWnd: the HWND of the window to add the checkbox to
// parentRect: the specs of the parent window
BOOL CreateCancelButton(HWND parentHWnd, RECT parentRect);

// FUNCTION: ChangeButtonText(LPARAM newMessage)
//
// PURPOSE: Changes the text of the lower right button
//
// newMessage: the message to change the button to
BOOL ChangeButtonText(const std::wstring& newMessage);

// FUNCTION: HideButtonWindow()
//
// PURPOSE: Hides the lower right button
//
BOOL HideButtonWindow();

// FUNCTION: ChangeText(HWND parentHWnd, std::wstring& windowText)
//
// PURPOSE: Change the text of the installation window based on the given input
//
// parentHWnd: the HWND of the window to be changed
// windowText: the text to change the window to
BOOL ChangeText(HWND parentHWnd, std::wstring displayText, std::wstring  messageText, IStream* logoStream = nullptr);

// FUNCTION: UpdateProgressBar
//
// PURPOSE: Increment the progress bar one tick based on preset tick
void UpdateProgressBar();
>>>>>>> 3ac7d836
<|MERGE_RESOLUTION|>--- conflicted
+++ resolved
@@ -3,7 +3,7 @@
 // UI Functions
 #include <windows.h>
 #include <string>
-#include "GeneralUtil.hpp"
+#include "GeneralUtil.hpp"
 #include "IPackageHandler.hpp"
 
 // Child window identifiers
@@ -22,53 +22,48 @@
 static HWND g_LaunchbuttonHWnd = NULL;
 static bool g_installed = false;
 static bool g_launchCheckBoxState = true; // launch checkbox is checked by default
-
-class UI
-{
-public:
-    HRESULT ShowUI();
-	HRESULT LaunchInstalledApp();
-
-    static HRESULT Make(_In_ MsixRequest* msixRequest, _Out_ UI** instance);
-    ~UI() {}
-private:
-    MsixRequest* m_msixRequest = nullptr;
-
+
+class UI
+{
+public:
+    HRESULT ShowUI();
+	HRESULT LaunchInstalledApp();
+
+    static HRESULT Make(_In_ MsixRequest* msixRequest, _Out_ UI** instance);
+    ~UI() {}
+private:
+    MsixRequest* m_msixRequest = nullptr;
+
+	std::wstring m_displayName = L"";
+	std::wstring m_publisherCommonName = L"";
+	ComPtr<IStream> m_logoStream;
+	std::wstring m_version = L"";
+	int m_numberOfFiles = 0;
+	HRESULT m_loadingPackageInfoCode = 0;
     HANDLE m_buttonClickedEvent;
-<<<<<<< HEAD
-    HANDLE m_launchAppEvent;
-
-    UI() {}
-    UI(_In_ MsixRequest* msixRequest) : m_msixRequest(msixRequest) 
-	{
-		m_buttonClickedEvent = CreateEvent(NULL, FALSE, FALSE, NULL);
-		m_launchAppEvent = CreateEvent(NULL, FALSE, FALSE, NULL);
-	}
-    
-=======
-	std::wstring m_displayName = L"";
-	std::wstring m_publisherCommonName = L"";
-	ComPtr<IStream> m_logoStream;
-	std::wstring m_version = L"";
-	int m_numberOfFiles = 0;
-	HRESULT m_loadingPackageInfoCode = 0;
-
-    UI() {}
-    UI(_In_ MsixRequest* msixRequest) : m_msixRequest(msixRequest) { m_buttonClickedEvent = CreateEvent(NULL, FALSE, FALSE, NULL); }
-	HRESULT ParseInfoFromPackage();
->>>>>>> 3ac7d836
-public:
-    HRESULT DrawPackageInfo(HWND hWnd, RECT windowRect);
-	int CreateInitWindow(HINSTANCE hInstance, int nCmdShow, const std::wstring& windowClass, const std::wstring& title);
-	void LoadInfo();
-	int GetNumberOfFiles() { return m_numberOfFiles; }
-    void SetButtonClicked() { SetEvent(m_buttonClickedEvent); }
-    void SetLaunchButtonClicked() { SetEvent(m_launchAppEvent); }
-    HANDLE GetLaunchButtonEvent()
-    {
-        return m_launchAppEvent;
-    }
-
+    HANDLE m_launchAppEvent;
+
+    UI() {}
+    UI(_In_ MsixRequest* msixRequest) : m_msixRequest(msixRequest) 
+	{
+		m_buttonClickedEvent = CreateEvent(NULL, FALSE, FALSE, NULL);
+		m_launchAppEvent = CreateEvent(NULL, FALSE, FALSE, NULL);
+	}
+    
+	HRESULT ParseInfoFromPackage();
+
+public:
+    HRESULT DrawPackageInfo(HWND hWnd, RECT windowRect);
+	int CreateInitWindow(HINSTANCE hInstance, int nCmdShow, const std::wstring& windowClass, const std::wstring& title);
+	void LoadInfo();
+	int GetNumberOfFiles() { return m_numberOfFiles; }
+    void SetButtonClicked() { SetEvent(m_buttonClickedEvent); }
+    void SetLaunchButtonClicked() { SetEvent(m_launchAppEvent); }
+    HANDLE GetLaunchButtonEvent()
+    {
+        return m_launchAppEvent;
+    }
+
     // FUNCTION: CreateProgressBar(HWND parentHWnd, RECT parentRect, int count)
     //
     // PURPOSE: Creates the progress bar
@@ -86,27 +81,27 @@
     // parentRect: the specs of the parent window
     BOOL LaunchButton(HWND parentHWnd, RECT parentRect);
 
-    // FUNCTION: CreateCheckbox(HWND parentHWnd, RECT parentRect)
-    //
-    // PURPOSE: Create the launch when ready checkbox on the bottom left
-    // 
-    // parentHWnd: the HWND of the window to add the checkbox to
+    // FUNCTION: CreateCheckbox(HWND parentHWnd, RECT parentRect)
+    //
+    // PURPOSE: Create the launch when ready checkbox on the bottom left
+    // 
+    // parentHWnd: the HWND of the window to add the checkbox to
     // parentRect: the specs of the parent window
     BOOL CreateCheckbox(HWND parentHWnd, RECT parentRect);
 
-    // FUNCTION: CreateCancelButton(HWND parentHWnd, RECT parentRect)
-    //
-    // PURPOSE: Create the cancel button on the bottom right corner when user clicks on install
-    // 
-    // parentHWnd: the HWND of the window to add the checkbox to
+    // FUNCTION: CreateCancelButton(HWND parentHWnd, RECT parentRect)
+    //
+    // PURPOSE: Create the cancel button on the bottom right corner when user clicks on install
+    // 
+    // parentHWnd: the HWND of the window to add the checkbox to
     // parentRect: the specs of the parent window
     BOOL CreateCancelButton(HWND parentHWnd, RECT parentRect);
 
-    // FUNCTION: CreateLaunchButton(HWND parentHWnd, RECT parentRect)
-    //
-    // PURPOSE: Create the launch button on the botton right after app has been installed
-    // 
-    // parentHWnd: the HWND of the window to add the checkbox to
+    // FUNCTION: CreateLaunchButton(HWND parentHWnd, RECT parentRect)
+    //
+    // PURPOSE: Create the launch button on the botton right after app has been installed
+    // 
+    // parentHWnd: the HWND of the window to add the checkbox to
     // parentRect: the specs of the parent window
     BOOL CreateLaunchButton(HWND parentHWnd, RECT parentRect);
 
@@ -129,95 +124,30 @@
     //
     // parentHWnd: the HWND of the window to be changed
     // windowText: the text to change the window to
-    BOOL ChangeText(HWND parentHWnd, std::wstring displayText, std::wstring  messageText, IStream* logoStream = nullptr);
-
+    BOOL ChangeText(HWND parentHWnd, std::wstring displayText, std::wstring  messageText, IStream* logoStream = nullptr);
+
     // FUNCTION: UpdateProgressBar
     //
     // PURPOSE: Increment the progress bar one tick based on preset tick
-    void UpdateProgressBar();
-
+    void UpdateProgressBar();
+
     // FUNCTION: SendInstallCompleteMsg
     //
     // PURPOSE: Sends the WM_INSTALLCOMPLETE_MSG message to the main window when app installation is complete
-    void SendInstallCompleteMsg();
-};
+    void SendInstallCompleteMsg();
+};
 
-class CreateAndShowUI : IPackageHandler
-{
-public:
-    HRESULT ExecuteForAddRequest();
-
-    static const PCWSTR HandlerName;
-    static HRESULT CreateHandler(_In_ MsixRequest* msixRequest, _Out_ IPackageHandler** instance);
-    ~CreateAndShowUI() {}
-private:
-    MsixRequest* m_msixRequest = nullptr;
-
-    CreateAndShowUI() {}
-    CreateAndShowUI(_In_ MsixRequest* msixRequest) : m_msixRequest(msixRequest) {}
-<<<<<<< HEAD
-
-};
-=======
-};
-
-
-// FUNCTION: CreateProgressBar(HWND parentHWnd, RECT parentRect, int count)
-//
-// PURPOSE: Creates the progress bar
-//
-// parentHWnd: the HWND of the window to add the progress bar to
-// parentRect: the dimmensions of the parent window
-// count: the number of objects to be iterated through in the progress bar
-BOOL CreateProgressBar(HWND parentHWnd, RECT parentRect, int count);
-
-// FUNCTION: LaunchButton(HWND parentHWnd, RECT parentRect)
-//
-// PURPOSE: Create the lower right button
-// 
-// parentHWnd: the HWND of the window to add the button to
-// parentRect: the specs of the parent window
-BOOL LaunchButton(HWND parentHWnd, RECT parentRect);
-
-// FUNCTION: CreateCheckbox(HWND parentHWnd, RECT parentRect)
-//
-// PURPOSE: Create the launch checkbox on the bottom left
-// 
-// parentHWnd: the HWND of the window to add the checkbox to
-// parentRect: the specs of the parent window
-BOOL CreateCheckbox(HWND parentHWnd, RECT parentRect);
-
-// FUNCTION: CreateCancelButton(HWND parentHWnd, RECT parentRect)
-//
-// PURPOSE: Create the launch checkbox on the bottom left
-// 
-// parentHWnd: the HWND of the window to add the checkbox to
-// parentRect: the specs of the parent window
-BOOL CreateCancelButton(HWND parentHWnd, RECT parentRect);
-
-// FUNCTION: ChangeButtonText(LPARAM newMessage)
-//
-// PURPOSE: Changes the text of the lower right button
-//
-// newMessage: the message to change the button to
-BOOL ChangeButtonText(const std::wstring& newMessage);
-
-// FUNCTION: HideButtonWindow()
-//
-// PURPOSE: Hides the lower right button
-//
-BOOL HideButtonWindow();
-
-// FUNCTION: ChangeText(HWND parentHWnd, std::wstring& windowText)
-//
-// PURPOSE: Change the text of the installation window based on the given input
-//
-// parentHWnd: the HWND of the window to be changed
-// windowText: the text to change the window to
-BOOL ChangeText(HWND parentHWnd, std::wstring displayText, std::wstring  messageText, IStream* logoStream = nullptr);
-
-// FUNCTION: UpdateProgressBar
-//
-// PURPOSE: Increment the progress bar one tick based on preset tick
-void UpdateProgressBar();
->>>>>>> 3ac7d836
+class CreateAndShowUI : IPackageHandler
+{
+public:
+    HRESULT ExecuteForAddRequest();
+
+    static const PCWSTR HandlerName;
+    static HRESULT CreateHandler(_In_ MsixRequest* msixRequest, _Out_ IPackageHandler** instance);
+    ~CreateAndShowUI() {}
+private:
+    MsixRequest* m_msixRequest = nullptr;
+
+    CreateAndShowUI() {}
+    CreateAndShowUI(_In_ MsixRequest* msixRequest) : m_msixRequest(msixRequest) {}
+};