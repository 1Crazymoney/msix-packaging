--- conflicted
+++ resolved
@@ -75,11 +75,7 @@
     std::string directoryName;
     UserSpecified specified                  = UserSpecified::Nothing;
     APPX_VALIDATION_OPTION validationOptions = APPX_VALIDATION_OPTION::APPX_VALIDATION_OPTION_FULL;
-<<<<<<< HEAD
     APPX_PACKUNPACK_OPTION unpackOptions     = APPX_PACKUNPACK_OPTION::APPX_PACKUNPACK_OPTION_NONE;
-=======
-    xPlatPackUnpackOptions unpackOptions     = xPlatPackUnpackOptions::xPlatPackUnpackOptionsNone;
->>>>>>> bc007937
 };
 
 // describes an option to a command that the user may specify
