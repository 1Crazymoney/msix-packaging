--- conflicted
+++ resolved
@@ -1,605 +1,601 @@
-#pragma once
-
-#include "Exceptions.hpp"
-#include "StreamBase.hpp"
-#include "ObjectBase.hpp"
-
-#include <string>
-#include <limits>
-#include <functional>
-
-namespace xPlat {
-
-    class ZipException : public ExceptionBase
-
-    {
-    public:
-        enum Error : std::uint32_t
-        {
-            InvalidHeader = 1,
-            FieldOutOfRange = 2,
-        };
-
-        ZipException(std::string message, Error error) : reason(message), ExceptionBase(ExceptionBase::Facility::ZIP)
-        {
-            SetLastError(error);
-        }
-        std::string reason;
-
-    };
-
-    /* Zip File Structure
-    [LocalFileHeader 1]
-    [encryption header 1]
-    [file data 1]
-    [data descriptor 1]
-    .
-        .
-        .
-    [LocalFileHeader n]
-    [encryption header n]
-    [file data n]
-    [data descriptor n]
-    [archive decryption header]
-    [archive extra data record]
-    [CentralFileHeader 1]
-        .
-        .
-    [CentralFileHeader n]
-    [Zip64EndOfCentralDirectoryRecord]
-    [Zip64EndOfCentralDirectoryLocator]
-    [EndCentralDirectoryRecord]
-    */
-
-    // This represents a raw stream over a.zip file.
-    class ZipStream
-    {
-        enum MagicNumbers
-        {
-            Zip64MinimumVersion = 45,
-            Zip32DefaultVersion = 20
-        };
-
-        // from ZIP file format specification detailed in AppNote.txt
-        enum Signatures : std::uint32_t
-        {
-            LocalFileHeader = 0x04034b50,
-            DataDescriptor = 0x08074b50,
-            CentralFileHeader = 0x02014b50,
-            DigitalSignature = 0x05054b50,
-            Zip64EndOfCD = 0x06064b50,
-            Zip64EndOfCDLocator = 0x07064b50,
-            EndOfCentralDirectory = 0x06054b50,
-        };
-
-        enum CompressionType : std::uint16_t
-        {
-            Store = 0,
-            Deflate = 8,
-        };
-
-        class CentralDirectory
-        {
-        public:
-            CentralDirectory(StreamBase& stream) : _stream(stream)
-            {
-            }
-
-
-
-        private:
-            StreamBase &_stream;
-        };
-
-        class LocalFileHeader : public StructuredObject
-        {
-        public:
-            std::uint16_t GetFileNameLength() { return ObjectBase::GetValue(Field(9)); }
-            void SetFileNameLength(std::uint16_t value) { ObjectBase::SetValue(Field(9), value); }
-
-            std::uint16_t GetExtraFieldLength() { return Field(10).Value<std::uint16_t>(); }
-            void SetExtraFieldLength(std::uint16_t value) { Field(10).SetValue(value); }
-
-            std::uint32_t GetCompressedSize() { return Field(7).Value<std::uint32_t>(); }
-            void SetCompressedSize(std::uint32_t value) { Field(7).SetValue(value); }
-
-            std::uint32_t GetUncompressedSize() { return Field(8).Value<std::uint32_t>(); }
-            void SetUncompressedSize(std::uint32_t value) { Field(8).SetValue(value); }
-
-            std::string   GetFileName() {
-                auto data = Field(11).Value<std::vector<std::uint8_t>>();
-                return std::string(data.begin(), data.end());
-            }
-
-            void SetFileName(std::string name)
-            {
-                auto data = Field(11).Value<std::vector<std::uint8_t>>();
-                data.resize(name.size());
-                data.assign(name.begin(), name.end());
-                SetFileNameLength(static_cast<std::uint16_t>(name.size()));
-            }
-
-            LocalFileHeader(StreamBase* stream) : StructuredObject(
-            {
-                // 0 - local file header signature     4 bytes(0x04034b50)
-                Meta::Field4Bytes(stream, [](std::uint32_t& v)
-                {
-                    if (v != Signatures::LocalFileHeader)
-                    {
-                        throw ZipException("file header does not match signature", ZipException::Error::InvalidHeader);
-                    }
-                }),
-                // 1 - version needed to extract       2 bytes
-                Meta::Field2Bytes(stream, [](std::uint16_t& v) {}),
-                // 2 - general purpose bit flag        2 bytes
-                Meta::Field2Bytes(stream, [](std::uint16_t& v) {}),
-                // 3 - compression method              2 bytes
-                Meta::Field2Bytes(stream, [](std::uint16_t& v) {}),
-                // 4 - last mod file time              2 bytes
-                Meta::Field2Bytes(stream, [](std::uint16_t& v) {}),
-                // 5 - last mod file date              2 bytes
-                Meta::Field2Bytes(stream, [](std::uint16_t& v) {}),
-                // 6 - crc - 32                        4 bytes
-                Meta::Field4Bytes(stream, [](std::uint32_t& v) {}),
-                // 7 - compressed size                 4 bytes
-                Meta::Field4Bytes(stream, [](std::uint32_t& v) {}),
-                // 8 - uncompressed size               4 bytes
-                Meta::Field4Bytes(stream, [](std::uint32_t& v) {}),
-                // 9 - file name length                2 bytes
-                Meta::Field2Bytes(stream, [this](std::uint16_t& v)
-                {
-                    if (GetFileNameLength() > std::numeric_limits<std::uint16_t>::max())
-                    {
-                        throw ZipException("file name field exceeds max size", ZipException::Error::FieldOutOfRange);
-                    }
-                    Field(11).Value<std::vector<std::uint8_t>>().resize(GetFileNameLength(), 0);
-                }),
-                // 10- extra field length              2 bytes
-                Meta::Field2Bytes(stream, [this](std::uint16_t& v)
-                {
-                    if (GetExtraFieldLength() > std::numeric_limits<std::uint16_t>::max())
-                    {
-                        throw ZipException("extra field exceeds max size", ZipException::Error::FieldOutOfRange);
-                    }
-                    Field(12).Value<std::vector<std::uint8_t>>().resize(GetExtraFieldLength());
-                }),
-                // 11- file name (variable size)
-                Meta::FieldNBytes(stream, [](std::vector<std::uint8_t>& data) {}),
-                // 12- extra field (variable size)
-                Meta::FieldNBytes(stream, [](std::vector<std::uint8_t>& data) {})
-            })
-            {/*constructor*/}
-        }; //class LocalFileHeader
-
-<<<<<<< HEAD
-        
-        class DataDescriptor : public StructuredObject
-        {
-        public:
-            std::uint32_t GetCrc32() { return Field(0).Value<std::uint32_t>(); }
-            void SetCrc32(std::uint32_t value) { Field(0).SetValue(value); }
-
-            std::uint32_t GetCompressedSize() { return Field(1).Value<std::uint32_t>(); }
-            void SetCompressedSize(std::uint32_t value) { Field(1).SetValue(value); }
-            
-            std::uint32_t GetUncompressedSize() { return Field(2).Value<std::uint32_t>(); }
-            void SetUncompressedSize(std::uint32_t value) { Field(2).SetValue(value); }
-
-            DataDescriptor(StreamBase& stream) : StructuredObject(
-            {
-                // 0 - crc - 32                          4 bytes    
-                Meta::Field4Bytes(stream, [](std::uint32_t& v) {}),
-                // 1 - compressed size                 4 bytes
-                Meta::Field4Bytes(stream, [this](std::uint32_t& v) {}),
-                // 2 - uncompressed size               4 bytes
-                Meta::Field4Bytes(stream, [this](std::uint32_t& v) {})
-                
-            })
-            {/*constructor*/}
-        };//class DataDescriptor
-
-
-=======
->>>>>>> d9c805ed
-        class CentralFileHeader : public StructuredObject
-        {
-        public:
-            std::uint32_t GetSignature() { return Field(0).Value<std::uint32_t>(); }
-            void SetSignature(std::uint32_t value) { Field(0).SetValue(value); }
-
-            std::uint16_t GetVersionMadeBy() { return Field(1).Value<std::uint16_t>(); }
-            void SetVersionMadeBy(std::uint16_t value) { Field(1).SetValue(value); }
-
-            std::uint16_t GetVersionNeededToExtract() { return Field(2).Value<std::uint16_t>(); }
-            void SetVersionNeededToExtract(std::uint16_t value) { Field(2).SetValue(value); }
-
-            std::uint16_t GetGeneralPurposeBitFlag() { return Field(3).Value<std::uint16_t>(); }
-            void SetGeneralPurposeBitFlag(std::uint16_t value) { Field(3).SetValue(value); }
-
-            std::uint16_t GetCompressionMethod() { return Field(4).Value<std::uint16_t>(); }
-            void SetCompressionMethod(std::uint16_t value) { Field(4).SetValue(value); }
-
-            std::uint16_t GetLastModFileTime() { return Field(5).Value<std::uint16_t>(); }
-            void SetLastModFileTime(std::uint16_t value) { Field(5).SetValue(value); }
-
-            std::uint16_t GetLastModFileDate() { return Field(6).Value<std::uint16_t>(); }
-            void SetLastModFileDate(std::uint16_t value) { Field(6).SetValue(value); }
-
-            std::uint32_t GetCrc32() { return Field(7).Value<std::uint32_t>(); }
-            void SetCrc(std::uint16_t value) { Field(7).SetValue(value); }
-
-            std::uint32_t GetCompressedSize() { return Field(8).Value<std::uint32_t>(); }
-            void SetCompressedSize(std::uint32_t value) { Field(8).SetValue(value); }
-
-            std::uint32_t GetUncompressedSize() { return Field(9).Value<std::uint32_t>(); }
-            void SetUncompressedSize(std::uint32_t value) { Field(9).SetValue(value); }
-
-            std::uint16_t GetFileNameLength() { return Field(10).Value<std::uint16_t>(); }
-            void SetFileNameLength(std::uint16_t value) { Field(10).SetValue(value); }
-
-            std::uint16_t GetExtraFieldLength() { return Field(11).Value<std::uint16_t>(); }
-            void SetExtraFieldLength(std::uint16_t value) { Field(11).SetValue(value); }
-
-            std::uint16_t GetFileCommentLength() { return Field(12).Value<std::uint16_t>(); }
-            void SetFileCommentLength(std::uint16_t value) { Field(12).SetValue(value); }
-
-            std::uint16_t GetDiskNumberStart() { return Field(13).Value<std::uint16_t>(); }
-            void SetDiskNumberStart(std::uint16_t value) { Field(13).SetValue(value); }
-
-            std::uint16_t GetInternalFileAttributes() { return Field(14).Value<std::uint16_t>(); }
-            void SetInternalFileAttributes(std::uint16_t value) { Field(14).SetValue(value); }
-
-            std::uint16_t GetExternalFileAttributes() { return Field(15).Value<std::uint16_t>(); }
-            void SetExternalFileAttributes(std::uint16_t value) { Field(15).SetValue(value); }
-
-            //16 - relative offset of local header 4 bytes
-            std::uint32_t GetRelativeOffsetOfLocalHeader() { return Field(16).Value<std::uint32_t>(); }
-            void SetRelativeOffsetOfLocalHeader(std::uint32_t value) { Field(16).SetValue(value); }
-
-            std::string GetFileName() {
-                auto data = Field(17).Value<std::vector<std::uint8_t>>();
-                return std::string(data.begin(), data.end());
-            }
-
-            void SetFileName(std::string name)
-            {
-                auto data = Field(17).Value<std::vector<std::uint8_t>>();
-                data.resize(name.size());
-                data.assign(name.begin(), name.end());
-                SetFileNameLength(static_cast<std::uint16_t>(name.size()));
-            }
-
-            std::string GetExtraField() {
-                auto data = Field(18).Value<std::vector<std::uint8_t>>();
-                return std::string(data.begin(), data.end());
-            }
-
-            void SetExtraField(std::string extra)
-            {
-                auto data = Field(18).Value<std::vector<std::uint8_t>>();
-                data.resize(extra.size());
-                data.assign(extra.begin(), extra.end());
-                SetExtraFieldLength(static_cast<std::uint16_t>(extra.size()));
-            }
-
-            std::string GetComment() {
-                auto data = Field(19).Value<std::vector<std::uint8_t>>();
-                return std::string(data.begin(), data.end());
-            }
-
-            void SetComment(std::string comment)
-            {
-                auto data = Field(18).Value<std::vector<std::uint8_t>>();
-                data.resize(comment.size());
-                data.assign(comment.begin(), comment.end());
-                SetExtraFieldLength(static_cast<std::uint16_t>(comment.size()));
-            }
-
-            CentralFileHeader(StreamBase* stream) : StructuredObject(
-            {
-                // 0 - central file header signature   4 bytes(0x02014b50)
-                Meta::Field4Bytes(stream, [](std::uint32_t& v)
-                {
-                    if (v != Signatures::CentralFileHeader)
-                    {
-                    throw ZipException("central file header does not match signature", ZipException::Error::InvalidHeader);
-                    }
-                }),
-                // 1 - version made by                 2 bytes
-                Meta::Field2Bytes(stream, [](std::uint16_t& v) {}),
-                // 2 - version needed to extract       2 bytes
-                Meta::Field2Bytes(stream, [](std::uint16_t& v) {}),
-                // 3 - general purpose bit flag        2 bytes
-                Meta::Field2Bytes(stream, [](std::uint16_t& v) {}),
-                // 4 - compression method              2 bytes
-                Meta::Field2Bytes(stream, [](std::uint16_t& v) {}),
-                // 5 - last mod file time              2 bytes
-                Meta::Field2Bytes(stream, [](std::uint16_t& v) {}),
-                // 6 - last mod file date              2 bytes
-                Meta::Field2Bytes(stream, [](std::uint16_t& v) {}),
-                // 7 - crc - 32                          4 bytes
-                Meta::Field4Bytes(stream,[](std::uint32_t& v) {}),
-                // 8 - compressed size                 4 bytes
-                Meta::Field4Bytes(stream, [](std::uint32_t& v) {}),
-                // 9 - uncompressed size               4 bytes
-                Meta::Field4Bytes(stream, [](std::uint32_t& v) {}),
-                //10 - file name length                2 bytes
-                Meta::Field2Bytes(stream, [this](std::uint16_t& v)
-                {
-                    if (GetFileNameLength() > std::numeric_limits<std::uint16_t>::max())
-                    {
-                        throw ZipException("file name exceeds max size", ZipException::Error::FieldOutOfRange);
-                    }
-                    Field(17).Value<std::vector<std::uint8_t>>().resize(GetFileNameLength(), 0);
-                }),
-                //11 - extra field length              2 bytes
-                Meta::Field2Bytes(stream, [this](std::uint16_t& v)
-                {
-                    if (GetExtraFieldLength() > std::numeric_limits<std::uint16_t>::max())
-                    {
-                        throw ZipException("file name exceeds max size", ZipException::Error::FieldOutOfRange);
-                    }
-                    Field(18).Value<std::vector<std::uint8_t>>().resize(GetExtraFieldLength(), 0);
-                }),
-                //12 - file comment length             2 bytes
-                Meta::Field2Bytes(stream, [this](std::uint16_t& v)
-                {
-                    if (GetFileCommentLength() > std::numeric_limits<std::uint16_t>::max())
-                    {
-                        throw ZipException("file comment exceeds max size", ZipException::Error::FieldOutOfRange);
-                    }
-                    Field(19).Value<std::vector<std::uint8_t>>().resize(GetFileCommentLength(), 0);
-                }),
-                //13 - disk number start               2 bytes
-                Meta::Field2Bytes(stream, [](std::uint16_t& v) {}),
-                //14 - internal file attributes        2 bytes
-                Meta::Field2Bytes(stream, [](std::uint16_t& v) {}),
-                //15 - external file attributes        4 bytes
-                Meta::Field4Bytes(stream,[](std::uint32_t& v) {}),
-                //16 - relative offset of local header 4 bytes
-                Meta::Field4Bytes(stream,[](std::uint32_t& v) {}),
-                //17 - file name(variable size)
-                Meta::FieldNBytes(stream, [](std::vector<std::uint8_t>& data) {}),
-                //18 - extra field(variable size)
-                Meta::FieldNBytes(stream, [](std::vector<std::uint8_t>& data) {}),
-                //19 - file comment(variable size)
-                Meta::FieldNBytes(stream, [](std::vector<std::uint8_t>& data) {})
-            })
-            {/*constructor*/
-            }
-        };//class CentralFileHeader
-
-        class DigitalSignature : public StructuredObject
-        {
-        public:
-            std::uint32_t GetSignature() { return Field(0).Value<std::uint32_t>(); }
-            void SetSignature(std::uint32_t value) { Field(0).SetValue(value); }
-
-            std::uint16_t GetDataSize() { return Field(1).Value<std::uint16_t>(); }
-            void SetDataSize(std::uint16_t value) { Field(1).SetValue(value); }
-            
-            DigitalSignature(StreamBase* stream) : StructuredObject(
-            {
-                // 0 - header signature  4 bytes(0x05054b50)
-                Meta::Field4Bytes(stream, [](std::uint32_t& v)
-                {   if (v != Signatures::DigitalSignature)
-                {
-                    throw ZipException("digital signature does not match signature", ZipException::Error::InvalidHeader);
-                }
-                }),
-                // 1 - size of data 2 bytes
-                Meta::Field2Bytes(stream, [this](std::uint16_t& v) 
-                {
-                    if (GetDataSize() > std::numeric_limits<std::uint16_t>::max())
-                    {
-                        throw ZipException("signature data exceeds max size", ZipException::Error::FieldOutOfRange);
-                    }
-                    Field(2).Value<std::vector<std::uint8_t>>().resize(GetDataSize(), 0);
-                }),
-                // 2 - signature data(variable size)
-                Meta::FieldNBytes(stream, [](std::vector<std::uint8_t>& data) {})
-            })
-            {/*constructor*/
-            }
-        };//class DigitalSignature
-
-        class Zip64EndOfCentralDirectoryRecord : public StructuredObject
-        {
-        public:
-                       
-            
-            std::uint32_t GetSignature() { return Field(0).Value<std::uint32_t>(); }
-            void GetSignature(std::uint32_t value) { Field(0).SetValue(value); }
-
-            std::uint64_t GetSizeOfZip64CDRecord() { return Field(1).Value<std::uint64_t>(); }
-            void SetGetSizeOfZip64CDRecord(std::uint64_t value) { Field(1).SetValue(value); }
-
-            std::uint16_t GetVersionMadeBy() { return Field(2).Value<std::uint16_t>(); }
-            void SetNumberOfDisk(std::uint16_t value) { Field(3).SetValue(value); }
-
-            std::uint16_t GetVersionNeededToExtract() { return Field(3).Value<std::uint16_t>(); }
-            void SetVersionNeededToExtract(std::uint16_t value) { Field(3).SetValue(value); }
-
-            std::uint32_t GetNumberOfThisDisk() { return Field(4).Value<std::uint32_t>(); }
-            void SetNumberOfThisDisk(std::uint32_t value) { Field(4).SetValue(value); }
-
-            std::uint32_t GetNumberOfTheDiskWithStart() { return Field(5).Value<std::uint32_t>(); }
-            void SetNumberOfTheDiskWithStart(std::uint32_t value) { Field(5).SetValue(value); }
-
-            std::uint64_t GetTotalNumberOfEntriesOnDisk() { return Field(5).Value<std::uint64_t>(); }
-            void SetTotalNumberOfEntriesOnDisk(std::uint64_t value) { Field(5).SetValue(value); }
-
-            std::uint64_t GetTotalNumberOfEntries() { return Field(6).Value<std::uint64_t>(); }
-            void SetTotalNumberOfEntries(std::uint64_t value) { Field(6).SetValue(value); }
-
-            std::uint64_t GetTotalNumberOfEntriesInCD() { return Field(7).Value<std::uint64_t>(); }
-            void SetTotalNumberOfEntriesInCD(std::uint64_t value) { Field(7).SetValue(value); }
-
-            std::uint64_t GetSizeOfCD() { return Field(8).Value<std::uint64_t>(); }
-            void SetSizeOfCD(std::uint64_t value) { Field(8).SetValue(value); }
-
-            std::uint64_t GetOffsetfStartOfCD() { return Field(9).Value<std::uint64_t>(); }
-            void SetOffsetfStartOfCD(std::uint64_t value) { Field(9).SetValue(value); }
-
-            Zip64EndOfCentralDirectoryRecord(StreamBase* stream) : StructuredObject(
-            {
-                // 0 - zip64 end of central dir signature 4 bytes(0x06064b50)
-                Meta::Field4Bytes(stream,[](std::uint32_t& v)
-                {
-                    if (v != Signatures::Zip64EndOfCD)
-                    {
-                        throw ZipException("end of central directory locator does not match signature", ZipException::Error::InvalidHeader);
-                    }
-                }),
-                // 1 - size of zip64 end of central directory record 8 bytes
-                Meta::Field8Bytes(stream,[](std::uint64_t& v) {}),
-                // 2 - version made by                 2 bytes
-                Meta::Field2Bytes(stream,[](std::uint16_t& v) {}),
-                // 3 - version needed to extract       2 bytes
-                Meta::Field2Bytes(stream,[](std::uint16_t& v) {}),
-                // 4 - number of this disk             4 bytes
-                Meta::Field4Bytes(stream,[](std::uint32_t& v) {}),
-                // 5 - number of the disk with the start of the central directory  4 bytes
-                Meta::Field4Bytes(stream,[](std::uint32_t& v) {}),
-                // 6 - total number of entries in the central directory on this disk  8 bytes
-                Meta::Field8Bytes(stream,[](std::uint64_t& v) {}),
-                // 7 - total number of entries in the central directory 8 bytes
-                Meta::Field8Bytes(stream,[](std::uint64_t& v) {}),
-                // 8 - size of the central directory   8 bytes
-                Meta::Field8Bytes(stream,[](std::uint64_t& v) {}),
-                // 9 - offset of start of central directory with respect to the starting disk number        8 bytes
-                Meta::Field8Bytes(stream,[](std::uint64_t& v) {}),
-                //10 - zip64 extensible data sector(variable size)
-                Meta::FieldNBytes(stream, [](std::vector<std::uint8_t>& data) {})
-            })
-            {/*constructor*/}
-        }; //class Zip64EndOfCentralDirectoryRecord
-
-        class Zip64EndOfCentralDirectoryLocator : public StructuredObject
-        {
-        public:
-            std::uint16_t GetSignature() { return Field(0).Value<std::uint32_t>(); }
-            void GetSignature(std::uint32_t value) { Field(0).SetValue(value); }
-
-            std::uint16_t GetNumberOfDisk() { return Field(1).Value<std::uint32_t>(); }
-            void SetNumberOfDisk(std::uint32_t value) { Field(1).SetValue(value); }
-
-            std::uint16_t GetRelativeOffset() { return Field(2).Value<std::uint64_t>(); }
-            void SetTotalNumberOfEntries(std::uint64_t value) { Field(2).SetValue(value); }
-
-            std::uint32_t GetTotalNumberOfDisks() { return Field(3).Value<std::uint32_t>(); }
-            void SetTotalNumberOfDisks(std::uint32_t value) { Field(3).SetValue(value); }
-
-            Zip64EndOfCentralDirectoryLocator(StreamBase* stream) : StructuredObject(
-            {
-                // 0 - zip64 end of central dir locator signature 4 bytes(0x07064b50)
-                Meta::Field4Bytes(stream, [](std::uint32_t& v)
-                {
-                    if (v != Signatures::Zip64EndOfCDLocator)
-                    {
-                        throw ZipException("end of central directory locator does not match signature", ZipException::Error::InvalidHeader);
-                    }
-                }),
-                // 1 - number of the disk with the start of the zip64 end of central directory               4 bytes
-                Meta::Field4Bytes(stream, [](std::uint32_t& v) {}),
-                // 2 - relative offset of the zip64 end of central directory record 8 bytes
-                Meta::Field8Bytes(stream, [](std::uint64_t& v) {}),
-                // 3 - total number of disks           4 bytes
-                Meta::Field4Bytes(stream, [](std::uint32_t& v) {})
-            })
-            {/*constructor*/}
-        }; //class Zip64EndOfCentralDirectoryLocator
-
-        class EndCentralDirectoryRecord : public StructuredObject
-        {
-        public:
-            //std::uint16_t SizeOfEndCentralDirectoryRecord() { return }
-
-            std::uint32_t GetSignature() { return Field(0).Value<std::uint32_t>(); }
-            void SetSignature(std::uint32_t value) { Field(0).SetValue(value); }
-            
-            std::uint16_t GetNumberOfDisk() { return Field(1).Value<std::uint16_t>(); }
-            void SetNumberOfDisk(std::uint16_t value) { Field(1).SetValue(value); }
-
-            std::uint16_t GetNumberOfDisk() { return Field(1).Value<std::uint16_t>(); }
-            void SetNumberOfDisk(std::uint16_t value) { Field(1).SetValue(value); }
-
-            std::uint16_t GetTotalNumberOfEntries() { return Field(3).Value<std::uint16_t>(); }
-            void SetTotalNumberOfEntries(std::uint16_t value) { Field(3).SetValue(value); }
-
-            std::uint16_t GetTotalEntriesInCentralDirectory() { return Field(4).Value<std::uint16_t>(); }
-            void SetTotalEntriesInCentralDirectory(std::uint16_t value) { Field(4).SetValue(value); }
-
-            std::uint32_t GetSizeOfCentralDirectory() { return Field(5).Value<std::uint32_t>(); }
-            void SetSizeOfCentralDirectory(std::uint32_t value) { Field(5).SetValue(value); }
-
-            std::uint32_t GetOffsetOfCentralDirectory() { return Field(6).Value<std::uint32_t>(); }
-            void SetOffsetOfCentralDirectory(std::uint32_t value) { Field(6).SetValue(value); }
-
-            std::uint16_t GetCommentLength() { return Field(7).Value<std::uint16_t>(); }
-            void SetCommentLength(std::uint16_t value) { Field(7).SetValue(value); }
-
-            std::string GetComment()
-            {
-                auto data = Field(8).Value<std::vector<std::uint8_t>>();
-                return std::string(data.begin(), data.end());
-            }
-
-            void SetComment(std::string comment)
-            {
-                auto data = Field(8).Value<std::vector<std::uint8_t>>();
-                data.resize(comment.size());
-                data.assign(comment.begin(), comment.end());
-                SetCommentLength(static_cast<std::uint16_t>(comment.size()));
-            }
-
-            EndCentralDirectoryRecord(StreamBase* stream) : StructuredObject(
-            {
-                // 0 - end of central dir signature    4 bytes  (0x06054b50)
-                Meta::Field4Bytes(stream, [](std::uint32_t& v)
-                {   if (v != Signatures::EndOfCentralDirectory)
-                    {
-                        throw ZipException("file header does not match signature", ZipException::Error::InvalidHeader);
-                    }
-                }),
-                // 1 - number of this disk             2 bytes
-                Meta::Field2Bytes(stream, [](std::uint16_t& v) {}),
-                // 2 - number of the disk with the start of the central directory  2 bytes
-                Meta::Field2Bytes(stream, [](std::uint16_t& v) {}),
-                // 3 - total number of entries in the central directory on this disk  2 bytes
-                Meta::Field2Bytes(stream, [](std::uint16_t& v) {}),
-                // 4 - total number of entries in the central directory           2 bytes
-                Meta::Field2Bytes(stream, [](std::uint16_t& v) {}),
-                // 5 - size of the central directory   4 bytes
-                Meta::Field4Bytes(stream, [](std::uint32_t& v) {}),
-                // 6 - offset of start of centraldirectory with respect to the starting disk number        4 bytes
-                Meta::Field4Bytes(stream, [](std::uint32_t& v) {}),
-                // 7 - .ZIP file comment length        2 bytes
-                Meta::Field2Bytes(stream, [this](std::uint16_t& v)
-                {
-                    if (GetCommentLength() > std::numeric_limits<std::uint16_t>::max())
-                    {
-                        throw ZipException("commentfield exceeds max size", ZipException::Error::FieldOutOfRange);
-                    }
-                    Field(8).Value<std::vector<std::uint8_t>>().resize(GetCommentLength(), 0);
-                }),
-                // 8 - .ZIP file comment       (variable size)
-                Meta::FieldNBytes(stream, [](std::vector<std::uint8_t>& data) {})
-            })
-            {/*constructor*/}
-        };//class EndOfCentralDirectoryRecord
-
-    public:
-        ZipStream(StreamPtr&& stream) : stream(std::move(stream)) { }
-
-        void Read()
-        {
-            EndCentralDirectoryRecord endCentralDirectoryRecord(stream.get());
-
-            stream->Seek(endCentralDirectoryRecord.Size(), xPlat::StreamBase::Reference::END);
-            endCentralDirectoryRecord.Read();
-        }
-
-    protected:
-        StreamPtr stream
-    };//class ZipStream
+#pragma once
+
+#include "Exceptions.hpp"
+#include "StreamBase.hpp"
+#include "ObjectBase.hpp"
+
+#include <string>
+#include <limits>
+#include <functional>
+
+namespace xPlat {
+
+    class ZipException : public ExceptionBase
+
+    {
+    public:
+        enum Error : std::uint32_t
+        {
+            InvalidHeader = 1,
+            FieldOutOfRange = 2,
+        };
+
+        ZipException(std::string message, Error error) : reason(message), ExceptionBase(ExceptionBase::Facility::ZIP)
+        {
+            SetLastError(error);
+        }
+        std::string reason;
+
+    };
+
+    /* Zip File Structure
+    [LocalFileHeader 1]
+    [encryption header 1]
+    [file data 1]
+    [data descriptor 1]
+    .
+        .
+        .
+    [LocalFileHeader n]
+    [encryption header n]
+    [file data n]
+    [data descriptor n]
+    [archive decryption header]
+    [archive extra data record]
+    [CentralFileHeader 1]
+        .
+        .
+    [CentralFileHeader n]
+    [Zip64EndOfCentralDirectoryRecord]
+    [Zip64EndOfCentralDirectoryLocator]
+    [EndCentralDirectoryRecord]
+    */
+
+    // This represents a raw stream over a.zip file.
+    class ZipStream
+    {
+        enum MagicNumbers
+        {
+            Zip64MinimumVersion = 45,
+            Zip32DefaultVersion = 20
+        };
+
+        // from ZIP file format specification detailed in AppNote.txt
+        enum Signatures : std::uint32_t
+        {
+            LocalFileHeader = 0x04034b50,
+            DataDescriptor = 0x08074b50,
+            CentralFileHeader = 0x02014b50,
+            DigitalSignature = 0x05054b50,
+            Zip64EndOfCD = 0x06064b50,
+            Zip64EndOfCDLocator = 0x07064b50,
+            EndOfCentralDirectory = 0x06054b50,
+        };
+
+        enum CompressionType : std::uint16_t
+        {
+            Store = 0,
+            Deflate = 8,
+        };
+
+        class CentralDirectory
+        {
+        public:
+            CentralDirectory(StreamBase& stream) : _stream(stream)
+            {
+            }
+
+
+
+        private:
+            StreamBase &_stream;
+        };
+
+        class LocalFileHeader : public StructuredObject
+        {
+        public:
+            std::uint16_t GetFileNameLength() { return ObjectBase::GetValue(Field(9)); }
+            void SetFileNameLength(std::uint16_t value) { ObjectBase::SetValue(Field(9), value); }
+
+            std::uint16_t GetExtraFieldLength() { return Field(10).Value<std::uint16_t>(); }
+            void SetExtraFieldLength(std::uint16_t value) { Field(10).SetValue(value); }
+
+            std::uint32_t GetCompressedSize() { return Field(7).Value<std::uint32_t>(); }
+            void SetCompressedSize(std::uint32_t value) { Field(7).SetValue(value); }
+
+            std::uint32_t GetUncompressedSize() { return Field(8).Value<std::uint32_t>(); }
+            void SetUncompressedSize(std::uint32_t value) { Field(8).SetValue(value); }
+
+            std::string   GetFileName() {
+                auto data = Field(11).Value<std::vector<std::uint8_t>>();
+                return std::string(data.begin(), data.end());
+            }
+
+            void SetFileName(std::string name)
+            {
+                auto data = Field(11).Value<std::vector<std::uint8_t>>();
+                data.resize(name.size());
+                data.assign(name.begin(), name.end());
+                SetFileNameLength(static_cast<std::uint16_t>(name.size()));
+            }
+
+            LocalFileHeader(StreamBase* stream) : StructuredObject(
+            {
+                // 0 - local file header signature     4 bytes(0x04034b50)
+                Meta::Field4Bytes(stream, [](std::uint32_t& v)
+                {
+                    if (v != Signatures::LocalFileHeader)
+                    {
+                        throw ZipException("file header does not match signature", ZipException::Error::InvalidHeader);
+                    }
+                }),
+                // 1 - version needed to extract       2 bytes
+                Meta::Field2Bytes(stream, [](std::uint16_t& v) {}),
+                // 2 - general purpose bit flag        2 bytes
+                Meta::Field2Bytes(stream, [](std::uint16_t& v) {}),
+                // 3 - compression method              2 bytes
+                Meta::Field2Bytes(stream, [](std::uint16_t& v) {}),
+                // 4 - last mod file time              2 bytes
+                Meta::Field2Bytes(stream, [](std::uint16_t& v) {}),
+                // 5 - last mod file date              2 bytes
+                Meta::Field2Bytes(stream, [](std::uint16_t& v) {}),
+                // 6 - crc - 32                        4 bytes
+                Meta::Field4Bytes(stream, [](std::uint32_t& v) {}),
+                // 7 - compressed size                 4 bytes
+                Meta::Field4Bytes(stream, [](std::uint32_t& v) {}),
+                // 8 - uncompressed size               4 bytes
+                Meta::Field4Bytes(stream, [](std::uint32_t& v) {}),
+                // 9 - file name length                2 bytes
+                Meta::Field2Bytes(stream, [this](std::uint16_t& v)
+                {
+                    if (GetFileNameLength() > std::numeric_limits<std::uint16_t>::max())
+                    {
+                        throw ZipException("file name field exceeds max size", ZipException::Error::FieldOutOfRange);
+                    }
+                    Field(11).Value<std::vector<std::uint8_t>>().resize(GetFileNameLength(), 0);
+                }),
+                // 10- extra field length              2 bytes
+                Meta::Field2Bytes(stream, [this](std::uint16_t& v)
+                {
+                    if (GetExtraFieldLength() > std::numeric_limits<std::uint16_t>::max())
+                    {
+                        throw ZipException("extra field exceeds max size", ZipException::Error::FieldOutOfRange);
+                    }
+                    Field(12).Value<std::vector<std::uint8_t>>().resize(GetExtraFieldLength());
+                }),
+                // 11- file name (variable size)
+                Meta::FieldNBytes(stream, [](std::vector<std::uint8_t>& data) {}),
+                // 12- extra field (variable size)
+                Meta::FieldNBytes(stream, [](std::vector<std::uint8_t>& data) {})
+            })
+            {/*constructor*/}
+        }; //class LocalFileHeader
+
+
+        class DataDescriptor : public StructuredObject
+        {
+        public:
+            std::uint32_t GetCrc32() { return Field(0).Value<std::uint32_t>(); }
+            void SetCrc32(std::uint32_t value) { Field(0).SetValue(value); }
+
+            std::uint32_t GetCompressedSize() { return Field(1).Value<std::uint32_t>(); }
+            void SetCompressedSize(std::uint32_t value) { Field(1).SetValue(value); }
+            
+            std::uint32_t GetUncompressedSize() { return Field(2).Value<std::uint32_t>(); }
+            void SetUncompressedSize(std::uint32_t value) { Field(2).SetValue(value); }
+
+            DataDescriptor(StreamBase& stream) : StructuredObject(
+            {
+                // 0 - crc - 32                          4 bytes    
+                Meta::Field4Bytes(stream, [](std::uint32_t& v) {}),
+                // 1 - compressed size                 4 bytes
+                Meta::Field4Bytes(stream, [this](std::uint32_t& v) {}),
+                // 2 - uncompressed size               4 bytes
+                Meta::Field4Bytes(stream, [this](std::uint32_t& v) {})
+                
+            })
+            {/*constructor*/}
+        };//class DataDescriptor
+
+        class CentralFileHeader : public StructuredObject
+        {
+        public:
+            std::uint32_t GetSignature() { return Field(0).Value<std::uint32_t>(); }
+            void SetSignature(std::uint32_t value) { Field(0).SetValue(value); }
+
+            std::uint16_t GetVersionMadeBy() { return Field(1).Value<std::uint16_t>(); }
+            void SetVersionMadeBy(std::uint16_t value) { Field(1).SetValue(value); }
+
+            std::uint16_t GetVersionNeededToExtract() { return Field(2).Value<std::uint16_t>(); }
+            void SetVersionNeededToExtract(std::uint16_t value) { Field(2).SetValue(value); }
+
+            std::uint16_t GetGeneralPurposeBitFlag() { return Field(3).Value<std::uint16_t>(); }
+            void SetGeneralPurposeBitFlag(std::uint16_t value) { Field(3).SetValue(value); }
+
+            std::uint16_t GetCompressionMethod() { return Field(4).Value<std::uint16_t>(); }
+            void SetCompressionMethod(std::uint16_t value) { Field(4).SetValue(value); }
+
+            std::uint16_t GetLastModFileTime() { return Field(5).Value<std::uint16_t>(); }
+            void SetLastModFileTime(std::uint16_t value) { Field(5).SetValue(value); }
+
+            std::uint16_t GetLastModFileDate() { return Field(6).Value<std::uint16_t>(); }
+            void SetLastModFileDate(std::uint16_t value) { Field(6).SetValue(value); }
+
+            std::uint32_t GetCrc32() { return Field(7).Value<std::uint32_t>(); }
+            void SetCrc(std::uint16_t value) { Field(7).SetValue(value); }
+
+            std::uint32_t GetCompressedSize() { return Field(8).Value<std::uint32_t>(); }
+            void SetCompressedSize(std::uint32_t value) { Field(8).SetValue(value); }
+
+            std::uint32_t GetUncompressedSize() { return Field(9).Value<std::uint32_t>(); }
+            void SetUncompressedSize(std::uint32_t value) { Field(9).SetValue(value); }
+
+            std::uint16_t GetFileNameLength() { return Field(10).Value<std::uint16_t>(); }
+            void SetFileNameLength(std::uint16_t value) { Field(10).SetValue(value); }
+
+            std::uint16_t GetExtraFieldLength() { return Field(11).Value<std::uint16_t>(); }
+            void SetExtraFieldLength(std::uint16_t value) { Field(11).SetValue(value); }
+
+            std::uint16_t GetFileCommentLength() { return Field(12).Value<std::uint16_t>(); }
+            void SetFileCommentLength(std::uint16_t value) { Field(12).SetValue(value); }
+
+            std::uint16_t GetDiskNumberStart() { return Field(13).Value<std::uint16_t>(); }
+            void SetDiskNumberStart(std::uint16_t value) { Field(13).SetValue(value); }
+
+            std::uint16_t GetInternalFileAttributes() { return Field(14).Value<std::uint16_t>(); }
+            void SetInternalFileAttributes(std::uint16_t value) { Field(14).SetValue(value); }
+
+            std::uint16_t GetExternalFileAttributes() { return Field(15).Value<std::uint16_t>(); }
+            void SetExternalFileAttributes(std::uint16_t value) { Field(15).SetValue(value); }
+
+            //16 - relative offset of local header 4 bytes
+            std::uint32_t GetRelativeOffsetOfLocalHeader() { return Field(16).Value<std::uint32_t>(); }
+            void SetRelativeOffsetOfLocalHeader(std::uint32_t value) { Field(16).SetValue(value); }
+
+            std::string GetFileName() {
+                auto data = Field(17).Value<std::vector<std::uint8_t>>();
+                return std::string(data.begin(), data.end());
+            }
+
+            void SetFileName(std::string name)
+            {
+                auto data = Field(17).Value<std::vector<std::uint8_t>>();
+                data.resize(name.size());
+                data.assign(name.begin(), name.end());
+                SetFileNameLength(static_cast<std::uint16_t>(name.size()));
+            }
+
+            std::string GetExtraField() {
+                auto data = Field(18).Value<std::vector<std::uint8_t>>();
+                return std::string(data.begin(), data.end());
+            }
+
+            void SetExtraField(std::string extra)
+            {
+                auto data = Field(18).Value<std::vector<std::uint8_t>>();
+                data.resize(extra.size());
+                data.assign(extra.begin(), extra.end());
+                SetExtraFieldLength(static_cast<std::uint16_t>(extra.size()));
+            }
+
+            std::string GetComment() {
+                auto data = Field(19).Value<std::vector<std::uint8_t>>();
+                return std::string(data.begin(), data.end());
+            }
+
+            void SetComment(std::string comment)
+            {
+                auto data = Field(18).Value<std::vector<std::uint8_t>>();
+                data.resize(comment.size());
+                data.assign(comment.begin(), comment.end());
+                SetExtraFieldLength(static_cast<std::uint16_t>(comment.size()));
+            }
+
+            CentralFileHeader(StreamBase* stream) : StructuredObject(
+            {
+                // 0 - central file header signature   4 bytes(0x02014b50)
+                Meta::Field4Bytes(stream, [](std::uint32_t& v)
+                {
+                    if (v != Signatures::CentralFileHeader)
+                    {
+                    throw ZipException("central file header does not match signature", ZipException::Error::InvalidHeader);
+                    }
+                }),
+                // 1 - version made by                 2 bytes
+                Meta::Field2Bytes(stream, [](std::uint16_t& v) {}),
+                // 2 - version needed to extract       2 bytes
+                Meta::Field2Bytes(stream, [](std::uint16_t& v) {}),
+                // 3 - general purpose bit flag        2 bytes
+                Meta::Field2Bytes(stream, [](std::uint16_t& v) {}),
+                // 4 - compression method              2 bytes
+                Meta::Field2Bytes(stream, [](std::uint16_t& v) {}),
+                // 5 - last mod file time              2 bytes
+                Meta::Field2Bytes(stream, [](std::uint16_t& v) {}),
+                // 6 - last mod file date              2 bytes
+                Meta::Field2Bytes(stream, [](std::uint16_t& v) {}),
+                // 7 - crc - 32                          4 bytes
+                Meta::Field4Bytes(stream,[](std::uint32_t& v) {}),
+                // 8 - compressed size                 4 bytes
+                Meta::Field4Bytes(stream, [](std::uint32_t& v) {}),
+                // 9 - uncompressed size               4 bytes
+                Meta::Field4Bytes(stream, [](std::uint32_t& v) {}),
+                //10 - file name length                2 bytes
+                Meta::Field2Bytes(stream, [this](std::uint16_t& v)
+                {
+                    if (GetFileNameLength() > std::numeric_limits<std::uint16_t>::max())
+                    {
+                        throw ZipException("file name exceeds max size", ZipException::Error::FieldOutOfRange);
+                    }
+                    Field(17).Value<std::vector<std::uint8_t>>().resize(GetFileNameLength(), 0);
+                }),
+                //11 - extra field length              2 bytes
+                Meta::Field2Bytes(stream, [this](std::uint16_t& v)
+                {
+                    if (GetExtraFieldLength() > std::numeric_limits<std::uint16_t>::max())
+                    {
+                        throw ZipException("file name exceeds max size", ZipException::Error::FieldOutOfRange);
+                    }
+                    Field(18).Value<std::vector<std::uint8_t>>().resize(GetExtraFieldLength(), 0);
+                }),
+                //12 - file comment length             2 bytes
+                Meta::Field2Bytes(stream, [this](std::uint16_t& v)
+                {
+                    if (GetFileCommentLength() > std::numeric_limits<std::uint16_t>::max())
+                    {
+                        throw ZipException("file comment exceeds max size", ZipException::Error::FieldOutOfRange);
+                    }
+                    Field(19).Value<std::vector<std::uint8_t>>().resize(GetFileCommentLength(), 0);
+                }),
+                //13 - disk number start               2 bytes
+                Meta::Field2Bytes(stream, [](std::uint16_t& v) {}),
+                //14 - internal file attributes        2 bytes
+                Meta::Field2Bytes(stream, [](std::uint16_t& v) {}),
+                //15 - external file attributes        4 bytes
+                Meta::Field4Bytes(stream,[](std::uint32_t& v) {}),
+                //16 - relative offset of local header 4 bytes
+                Meta::Field4Bytes(stream,[](std::uint32_t& v) {}),
+                //17 - file name(variable size)
+                Meta::FieldNBytes(stream, [](std::vector<std::uint8_t>& data) {}),
+                //18 - extra field(variable size)
+                Meta::FieldNBytes(stream, [](std::vector<std::uint8_t>& data) {}),
+                //19 - file comment(variable size)
+                Meta::FieldNBytes(stream, [](std::vector<std::uint8_t>& data) {})
+            })
+            {/*constructor*/
+            }
+        };//class CentralFileHeader
+
+        class DigitalSignature : public StructuredObject
+        {
+        public:
+            std::uint32_t GetSignature() { return Field(0).Value<std::uint32_t>(); }
+            void SetSignature(std::uint32_t value) { Field(0).SetValue(value); }
+
+            std::uint16_t GetDataSize() { return Field(1).Value<std::uint16_t>(); }
+            void SetDataSize(std::uint16_t value) { Field(1).SetValue(value); }
+            
+            DigitalSignature(StreamBase* stream) : StructuredObject(
+            {
+                // 0 - header signature  4 bytes(0x05054b50)
+                Meta::Field4Bytes(stream, [](std::uint32_t& v)
+                {   if (v != Signatures::DigitalSignature)
+                {
+                    throw ZipException("digital signature does not match signature", ZipException::Error::InvalidHeader);
+                }
+                }),
+                // 1 - size of data 2 bytes
+                Meta::Field2Bytes(stream, [this](std::uint16_t& v) 
+                {
+                    if (GetDataSize() > std::numeric_limits<std::uint16_t>::max())
+                    {
+                        throw ZipException("signature data exceeds max size", ZipException::Error::FieldOutOfRange);
+                    }
+                    Field(2).Value<std::vector<std::uint8_t>>().resize(GetDataSize(), 0);
+                }),
+                // 2 - signature data(variable size)
+                Meta::FieldNBytes(stream, [](std::vector<std::uint8_t>& data) {})
+            })
+            {/*constructor*/
+            }
+        };//class DigitalSignature
+
+        class Zip64EndOfCentralDirectoryRecord : public StructuredObject
+        {
+        public:
+                       
+            
+            std::uint32_t GetSignature() { return Field(0).Value<std::uint32_t>(); }
+            void GetSignature(std::uint32_t value) { Field(0).SetValue(value); }
+
+            std::uint64_t GetSizeOfZip64CDRecord() { return Field(1).Value<std::uint64_t>(); }
+            void SetGetSizeOfZip64CDRecord(std::uint64_t value) { Field(1).SetValue(value); }
+
+            std::uint16_t GetVersionMadeBy() { return Field(2).Value<std::uint16_t>(); }
+            void SetNumberOfDisk(std::uint16_t value) { Field(3).SetValue(value); }
+
+            std::uint16_t GetVersionNeededToExtract() { return Field(3).Value<std::uint16_t>(); }
+            void SetVersionNeededToExtract(std::uint16_t value) { Field(3).SetValue(value); }
+
+            std::uint32_t GetNumberOfThisDisk() { return Field(4).Value<std::uint32_t>(); }
+            void SetNumberOfThisDisk(std::uint32_t value) { Field(4).SetValue(value); }
+
+            std::uint32_t GetNumberOfTheDiskWithStart() { return Field(5).Value<std::uint32_t>(); }
+            void SetNumberOfTheDiskWithStart(std::uint32_t value) { Field(5).SetValue(value); }
+
+            std::uint64_t GetTotalNumberOfEntriesOnDisk() { return Field(5).Value<std::uint64_t>(); }
+            void SetTotalNumberOfEntriesOnDisk(std::uint64_t value) { Field(5).SetValue(value); }
+
+            std::uint64_t GetTotalNumberOfEntries() { return Field(6).Value<std::uint64_t>(); }
+            void SetTotalNumberOfEntries(std::uint64_t value) { Field(6).SetValue(value); }
+
+            std::uint64_t GetTotalNumberOfEntriesInCD() { return Field(7).Value<std::uint64_t>(); }
+            void SetTotalNumberOfEntriesInCD(std::uint64_t value) { Field(7).SetValue(value); }
+
+            std::uint64_t GetSizeOfCD() { return Field(8).Value<std::uint64_t>(); }
+            void SetSizeOfCD(std::uint64_t value) { Field(8).SetValue(value); }
+
+            std::uint64_t GetOffsetfStartOfCD() { return Field(9).Value<std::uint64_t>(); }
+            void SetOffsetfStartOfCD(std::uint64_t value) { Field(9).SetValue(value); }
+
+            Zip64EndOfCentralDirectoryRecord(StreamBase* stream) : StructuredObject(
+            {
+                // 0 - zip64 end of central dir signature 4 bytes(0x06064b50)
+                Meta::Field4Bytes(stream,[](std::uint32_t& v)
+                {
+                    if (v != Signatures::Zip64EndOfCD)
+                    {
+                        throw ZipException("end of central directory locator does not match signature", ZipException::Error::InvalidHeader);
+                    }
+                }),
+                // 1 - size of zip64 end of central directory record 8 bytes
+                Meta::Field8Bytes(stream,[](std::uint64_t& v) {}),
+                // 2 - version made by                 2 bytes
+                Meta::Field2Bytes(stream,[](std::uint16_t& v) {}),
+                // 3 - version needed to extract       2 bytes
+                Meta::Field2Bytes(stream,[](std::uint16_t& v) {}),
+                // 4 - number of this disk             4 bytes
+                Meta::Field4Bytes(stream,[](std::uint32_t& v) {}),
+                // 5 - number of the disk with the start of the central directory  4 bytes
+                Meta::Field4Bytes(stream,[](std::uint32_t& v) {}),
+                // 6 - total number of entries in the central directory on this disk  8 bytes
+                Meta::Field8Bytes(stream,[](std::uint64_t& v) {}),
+                // 7 - total number of entries in the central directory 8 bytes
+                Meta::Field8Bytes(stream,[](std::uint64_t& v) {}),
+                // 8 - size of the central directory   8 bytes
+                Meta::Field8Bytes(stream,[](std::uint64_t& v) {}),
+                // 9 - offset of start of central directory with respect to the starting disk number        8 bytes
+                Meta::Field8Bytes(stream,[](std::uint64_t& v) {}),
+                //10 - zip64 extensible data sector(variable size)
+                Meta::FieldNBytes(stream, [](std::vector<std::uint8_t>& data) {})
+            })
+            {/*constructor*/}
+        }; //class Zip64EndOfCentralDirectoryRecord
+
+        class Zip64EndOfCentralDirectoryLocator : public StructuredObject
+        {
+        public:
+            std::uint16_t GetSignature() { return Field(0).Value<std::uint32_t>(); }
+            void GetSignature(std::uint32_t value) { Field(0).SetValue(value); }
+
+            std::uint16_t GetNumberOfDisk() { return Field(1).Value<std::uint32_t>(); }
+            void SetNumberOfDisk(std::uint32_t value) { Field(1).SetValue(value); }
+
+            std::uint16_t GetRelativeOffset() { return Field(2).Value<std::uint64_t>(); }
+            void SetTotalNumberOfEntries(std::uint64_t value) { Field(2).SetValue(value); }
+
+            std::uint32_t GetTotalNumberOfDisks() { return Field(3).Value<std::uint32_t>(); }
+            void SetTotalNumberOfDisks(std::uint32_t value) { Field(3).SetValue(value); }
+
+            Zip64EndOfCentralDirectoryLocator(StreamBase* stream) : StructuredObject(
+            {
+                // 0 - zip64 end of central dir locator signature 4 bytes(0x07064b50)
+                Meta::Field4Bytes(stream, [](std::uint32_t& v)
+                {
+                    if (v != Signatures::Zip64EndOfCDLocator)
+                    {
+                        throw ZipException("end of central directory locator does not match signature", ZipException::Error::InvalidHeader);
+                    }
+                }),
+                // 1 - number of the disk with the start of the zip64 end of central directory               4 bytes
+                Meta::Field4Bytes(stream, [](std::uint32_t& v) {}),
+                // 2 - relative offset of the zip64 end of central directory record 8 bytes
+                Meta::Field8Bytes(stream, [](std::uint64_t& v) {}),
+                // 3 - total number of disks           4 bytes
+                Meta::Field4Bytes(stream, [](std::uint32_t& v) {})
+            })
+            {/*constructor*/}
+        }; //class Zip64EndOfCentralDirectoryLocator
+
+        class EndCentralDirectoryRecord : public StructuredObject
+        {
+        public:
+            //std::uint16_t SizeOfEndCentralDirectoryRecord() { return }
+
+            std::uint32_t GetSignature() { return Field(0).Value<std::uint32_t>(); }
+            void SetSignature(std::uint32_t value) { Field(0).SetValue(value); }
+            
+            std::uint16_t GetNumberOfDisk() { return Field(1).Value<std::uint16_t>(); }
+            void SetNumberOfDisk(std::uint16_t value) { Field(1).SetValue(value); }
+
+            std::uint16_t GetNumberOfDisk() { return Field(1).Value<std::uint16_t>(); }
+            void SetNumberOfDisk(std::uint16_t value) { Field(1).SetValue(value); }
+
+            std::uint16_t GetTotalNumberOfEntries() { return Field(3).Value<std::uint16_t>(); }
+            void SetTotalNumberOfEntries(std::uint16_t value) { Field(3).SetValue(value); }
+
+            std::uint16_t GetTotalEntriesInCentralDirectory() { return Field(4).Value<std::uint16_t>(); }
+            void SetTotalEntriesInCentralDirectory(std::uint16_t value) { Field(4).SetValue(value); }
+
+            std::uint32_t GetSizeOfCentralDirectory() { return Field(5).Value<std::uint32_t>(); }
+            void SetSizeOfCentralDirectory(std::uint32_t value) { Field(5).SetValue(value); }
+
+            std::uint32_t GetOffsetOfCentralDirectory() { return Field(6).Value<std::uint32_t>(); }
+            void SetOffsetOfCentralDirectory(std::uint32_t value) { Field(6).SetValue(value); }
+
+            std::uint16_t GetCommentLength() { return Field(7).Value<std::uint16_t>(); }
+            void SetCommentLength(std::uint16_t value) { Field(7).SetValue(value); }
+
+            std::string GetComment()
+            {
+                auto data = Field(8).Value<std::vector<std::uint8_t>>();
+                return std::string(data.begin(), data.end());
+            }
+
+            void SetComment(std::string comment)
+            {
+                auto data = Field(8).Value<std::vector<std::uint8_t>>();
+                data.resize(comment.size());
+                data.assign(comment.begin(), comment.end());
+                SetCommentLength(static_cast<std::uint16_t>(comment.size()));
+            }
+
+            EndCentralDirectoryRecord(StreamBase* stream) : StructuredObject(
+            {
+                // 0 - end of central dir signature    4 bytes  (0x06054b50)
+                Meta::Field4Bytes(stream, [](std::uint32_t& v)
+                {   if (v != Signatures::EndOfCentralDirectory)
+                    {
+                        throw ZipException("file header does not match signature", ZipException::Error::InvalidHeader);
+                    }
+                }),
+                // 1 - number of this disk             2 bytes
+                Meta::Field2Bytes(stream, [](std::uint16_t& v) {}),
+                // 2 - number of the disk with the start of the central directory  2 bytes
+                Meta::Field2Bytes(stream, [](std::uint16_t& v) {}),
+                // 3 - total number of entries in the central directory on this disk  2 bytes
+                Meta::Field2Bytes(stream, [](std::uint16_t& v) {}),
+                // 4 - total number of entries in the central directory           2 bytes
+                Meta::Field2Bytes(stream, [](std::uint16_t& v) {}),
+                // 5 - size of the central directory   4 bytes
+                Meta::Field4Bytes(stream, [](std::uint32_t& v) {}),
+                // 6 - offset of start of centraldirectory with respect to the starting disk number        4 bytes
+                Meta::Field4Bytes(stream, [](std::uint32_t& v) {}),
+                // 7 - .ZIP file comment length        2 bytes
+                Meta::Field2Bytes(stream, [this](std::uint16_t& v)
+                {
+                    if (GetCommentLength() > std::numeric_limits<std::uint16_t>::max())
+                    {
+                        throw ZipException("commentfield exceeds max size", ZipException::Error::FieldOutOfRange);
+                    }
+                    Field(8).Value<std::vector<std::uint8_t>>().resize(GetCommentLength(), 0);
+                }),
+                // 8 - .ZIP file comment       (variable size)
+                Meta::FieldNBytes(stream, [](std::vector<std::uint8_t>& data) {})
+            })
+            {/*constructor*/}
+        };//class EndOfCentralDirectoryRecord
+
+    public:
+        ZipStream(StreamPtr&& stream) : stream(std::move(stream)) { }
+
+        void Read()
+        {
+            EndCentralDirectoryRecord endCentralDirectoryRecord(stream.get());
+
+            stream->Seek(endCentralDirectoryRecord.Size(), xPlat::StreamBase::Reference::END);
+            endCentralDirectoryRecord.Read();
+        }
+
+    protected:
+        StreamPtr stream
+    };//class ZipStream