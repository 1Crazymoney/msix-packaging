//
//  Copyright (C) 2017 Microsoft.  All rights reserved.
//  See LICENSE file in the project root for full license information.
// 
#pragma once

#include "AppxPackaging.hpp"
#include "MSIXWindows.hpp"
#include "ComHelper.hpp"
#include "MSIXFactory.hpp"
#include "IXml.hpp"
#include "StorageObject.hpp"

#include <string>
#include <vector>

namespace MSIX {
<<<<<<< HEAD
    class AppxFactory : public ComClass<AppxFactory, IMSIXFactory, IAppxFactory, IXmlFactory, IAppxBundleFactory>
=======
    class AppxFactory final : public ComClass<AppxFactory, IMSIXFactory, IAppxFactory, IXmlFactory>
>>>>>>> 5c9e82fb
    {
    public:
        AppxFactory(MSIX_VALIDATION_OPTION validationOptions, COTASKMEMALLOC* memalloc, COTASKMEMFREE* memfree ) : 
            m_validationOptions(validationOptions), m_memalloc(memalloc), m_memfree(memfree)
        {
            ThrowErrorIf(Error::InvalidParameter, (m_memalloc == nullptr || m_memfree == nullptr), "allocator/deallocator pair not specified.")
            ComPtr<IMSIXFactory> self;
            ThrowHrIfFailed(QueryInterface(UuidOfImpl<IMSIXFactory>::iid, reinterpret_cast<void**>(&self)));
            m_xmlFactory = CreateXmlFactory(self.Get());
        }

        ~AppxFactory() {}

        // IAppxFactory
        HRESULT STDMETHODCALLTYPE CreatePackageWriter (
            IStream* outputStream,
            APPX_PACKAGE_SETTINGS* ,//settings, TODO: plumb this through
            IAppxPackageWriter** packageWriter) override;           

<<<<<<< HEAD
        HRESULT STDMETHODCALLTYPE CreatePackageReader (IStream* inputStream, IAppxPackageReader** packageReader) override;
        HRESULT STDMETHODCALLTYPE CreateManifestReader(IStream* inputStream, IAppxManifestReader** manifestReader) override;
        HRESULT STDMETHODCALLTYPE CreateBlockMapReader (IStream* inputStream, IAppxBlockMapReader** blockMapReader) override;
=======
        HRESULT STDMETHODCALLTYPE CreatePackageReader (IStream* inputStream, IAppxPackageReader** packageReader) noexcept override;
        HRESULT STDMETHODCALLTYPE CreateManifestReader(IStream* inputStream, IAppxManifestReader** manifestReader) noexcept override ;
        HRESULT STDMETHODCALLTYPE CreateBlockMapReader (IStream* inputStream, IAppxBlockMapReader** blockMapReader) noexcept override;
>>>>>>> 5c9e82fb

        HRESULT STDMETHODCALLTYPE CreateValidatedBlockMapReader (
            IStream* blockMapStream,
            LPCWSTR signatureFileName,
            IAppxBlockMapReader** blockMapReader) noexcept override;

        // IAppxBundleFactory
        HRESULT STDMETHODCALLTYPE CreateBundleWriter(IStream *outputStream, UINT64 bundleVersion, IAppxBundleWriter **bundleWriter) override;
        HRESULT STDMETHODCALLTYPE CreateBundleReader(IStream *inputStream, IAppxBundleReader **bundleReader) override;
        HRESULT STDMETHODCALLTYPE CreateBundleManifestReader(IStream *inputStream, IAppxBundleManifestReader **manifestReader) override;

        // IMSIXFactory
        HRESULT MarshalOutString(std::string& internal, LPWSTR *result) noexcept override;
        HRESULT MarshalOutBytes(std::vector<std::uint8_t>& data, UINT32* size, BYTE** buffer) noexcept override;
        MSIX_VALIDATION_OPTION GetValidationOptions() override { return m_validationOptions; }
        ComPtr<IStream> GetResource(const std::string& resource) override;

        // IXmlFactory
        MSIX::ComPtr<IXmlDom> CreateDomFromStream(XmlContentType footPrintType, const ComPtr<IStream>& stream) override
        {   
            return m_xmlFactory->CreateDomFromStream(footPrintType, stream);
        }

        ComPtr<IXmlFactory> m_xmlFactory;
        COTASKMEMALLOC* m_memalloc;
        COTASKMEMFREE*  m_memfree;
        MSIX_VALIDATION_OPTION m_validationOptions;
        ComPtr<IStorageObject> m_resourcezip;
        std::vector<std::uint8_t> m_resourcesVector;
    };
}<|MERGE_RESOLUTION|>--- conflicted
+++ resolved
@@ -1,81 +1,71 @@
-//
-//  Copyright (C) 2017 Microsoft.  All rights reserved.
-//  See LICENSE file in the project root for full license information.
-// 
-#pragma once
-
-#include "AppxPackaging.hpp"
-#include "MSIXWindows.hpp"
-#include "ComHelper.hpp"
-#include "MSIXFactory.hpp"
-#include "IXml.hpp"
-#include "StorageObject.hpp"
-
-#include <string>
-#include <vector>
-
-namespace MSIX {
-<<<<<<< HEAD
-    class AppxFactory : public ComClass<AppxFactory, IMSIXFactory, IAppxFactory, IXmlFactory, IAppxBundleFactory>
-=======
-    class AppxFactory final : public ComClass<AppxFactory, IMSIXFactory, IAppxFactory, IXmlFactory>
->>>>>>> 5c9e82fb
-    {
-    public:
-        AppxFactory(MSIX_VALIDATION_OPTION validationOptions, COTASKMEMALLOC* memalloc, COTASKMEMFREE* memfree ) : 
-            m_validationOptions(validationOptions), m_memalloc(memalloc), m_memfree(memfree)
-        {
-            ThrowErrorIf(Error::InvalidParameter, (m_memalloc == nullptr || m_memfree == nullptr), "allocator/deallocator pair not specified.")
-            ComPtr<IMSIXFactory> self;
-            ThrowHrIfFailed(QueryInterface(UuidOfImpl<IMSIXFactory>::iid, reinterpret_cast<void**>(&self)));
-            m_xmlFactory = CreateXmlFactory(self.Get());
-        }
-
-        ~AppxFactory() {}
-
-        // IAppxFactory
-        HRESULT STDMETHODCALLTYPE CreatePackageWriter (
-            IStream* outputStream,
-            APPX_PACKAGE_SETTINGS* ,//settings, TODO: plumb this through
-            IAppxPackageWriter** packageWriter) override;           
-
-<<<<<<< HEAD
-        HRESULT STDMETHODCALLTYPE CreatePackageReader (IStream* inputStream, IAppxPackageReader** packageReader) override;
-        HRESULT STDMETHODCALLTYPE CreateManifestReader(IStream* inputStream, IAppxManifestReader** manifestReader) override;
-        HRESULT STDMETHODCALLTYPE CreateBlockMapReader (IStream* inputStream, IAppxBlockMapReader** blockMapReader) override;
-=======
-        HRESULT STDMETHODCALLTYPE CreatePackageReader (IStream* inputStream, IAppxPackageReader** packageReader) noexcept override;
-        HRESULT STDMETHODCALLTYPE CreateManifestReader(IStream* inputStream, IAppxManifestReader** manifestReader) noexcept override ;
-        HRESULT STDMETHODCALLTYPE CreateBlockMapReader (IStream* inputStream, IAppxBlockMapReader** blockMapReader) noexcept override;
->>>>>>> 5c9e82fb
-
-        HRESULT STDMETHODCALLTYPE CreateValidatedBlockMapReader (
-            IStream* blockMapStream,
-            LPCWSTR signatureFileName,
-            IAppxBlockMapReader** blockMapReader) noexcept override;
-
-        // IAppxBundleFactory
-        HRESULT STDMETHODCALLTYPE CreateBundleWriter(IStream *outputStream, UINT64 bundleVersion, IAppxBundleWriter **bundleWriter) override;
-        HRESULT STDMETHODCALLTYPE CreateBundleReader(IStream *inputStream, IAppxBundleReader **bundleReader) override;
-        HRESULT STDMETHODCALLTYPE CreateBundleManifestReader(IStream *inputStream, IAppxBundleManifestReader **manifestReader) override;
-
-        // IMSIXFactory
-        HRESULT MarshalOutString(std::string& internal, LPWSTR *result) noexcept override;
-        HRESULT MarshalOutBytes(std::vector<std::uint8_t>& data, UINT32* size, BYTE** buffer) noexcept override;
-        MSIX_VALIDATION_OPTION GetValidationOptions() override { return m_validationOptions; }
-        ComPtr<IStream> GetResource(const std::string& resource) override;
-
-        // IXmlFactory
-        MSIX::ComPtr<IXmlDom> CreateDomFromStream(XmlContentType footPrintType, const ComPtr<IStream>& stream) override
-        {   
-            return m_xmlFactory->CreateDomFromStream(footPrintType, stream);
-        }
-
-        ComPtr<IXmlFactory> m_xmlFactory;
-        COTASKMEMALLOC* m_memalloc;
-        COTASKMEMFREE*  m_memfree;
-        MSIX_VALIDATION_OPTION m_validationOptions;
-        ComPtr<IStorageObject> m_resourcezip;
-        std::vector<std::uint8_t> m_resourcesVector;
-    };
+//
+//  Copyright (C) 2017 Microsoft.  All rights reserved.
+//  See LICENSE file in the project root for full license information.
+// 
+#pragma once
+
+#include "AppxPackaging.hpp"
+#include "MSIXWindows.hpp"
+#include "ComHelper.hpp"
+#include "MSIXFactory.hpp"
+#include "IXml.hpp"
+#include "StorageObject.hpp"
+
+#include <string>
+#include <vector>
+
+namespace MSIX {
+    class AppxFactory final : public ComClass<AppxFactory, IMSIXFactory, IAppxFactory, IXmlFactory, IAppxBundleFactory>
+    {
+    public:
+        AppxFactory(MSIX_VALIDATION_OPTION validationOptions, COTASKMEMALLOC* memalloc, COTASKMEMFREE* memfree ) : 
+            m_validationOptions(validationOptions), m_memalloc(memalloc), m_memfree(memfree)
+        {
+            ThrowErrorIf(Error::InvalidParameter, (m_memalloc == nullptr || m_memfree == nullptr), "allocator/deallocator pair not specified.")
+            ComPtr<IMSIXFactory> self;
+            ThrowHrIfFailed(QueryInterface(UuidOfImpl<IMSIXFactory>::iid, reinterpret_cast<void**>(&self)));
+            m_xmlFactory = CreateXmlFactory(self.Get());
+        }
+
+        ~AppxFactory() {}
+
+        // IAppxFactory
+        HRESULT STDMETHODCALLTYPE CreatePackageWriter (
+            IStream* outputStream,
+            APPX_PACKAGE_SETTINGS* ,//settings, TODO: plumb this through
+            IAppxPackageWriter** packageWriter) override;           
+
+        HRESULT STDMETHODCALLTYPE CreatePackageReader (IStream* inputStream, IAppxPackageReader** packageReader) noexcept override;
+        HRESULT STDMETHODCALLTYPE CreateManifestReader(IStream* inputStream, IAppxManifestReader** manifestReader) noexcept override ;
+        HRESULT STDMETHODCALLTYPE CreateBlockMapReader (IStream* inputStream, IAppxBlockMapReader** blockMapReader) noexcept override;
+
+        HRESULT STDMETHODCALLTYPE CreateValidatedBlockMapReader (
+            IStream* blockMapStream,
+            LPCWSTR signatureFileName,
+            IAppxBlockMapReader** blockMapReader) noexcept override;
+
+        // IAppxBundleFactory
+        HRESULT STDMETHODCALLTYPE CreateBundleWriter(IStream *outputStream, UINT64 bundleVersion, IAppxBundleWriter **bundleWriter) noexcept override;
+        HRESULT STDMETHODCALLTYPE CreateBundleReader(IStream *inputStream, IAppxBundleReader **bundleReader) noexcept override;
+        HRESULT STDMETHODCALLTYPE CreateBundleManifestReader(IStream *inputStream, IAppxBundleManifestReader **manifestReader) noexcept override;
+
+        // IMSIXFactory
+        HRESULT MarshalOutString(std::string& internal, LPWSTR *result) noexcept override;
+        HRESULT MarshalOutBytes(std::vector<std::uint8_t>& data, UINT32* size, BYTE** buffer) noexcept override;
+        MSIX_VALIDATION_OPTION GetValidationOptions() override { return m_validationOptions; }
+        ComPtr<IStream> GetResource(const std::string& resource) override;
+
+        // IXmlFactory
+        MSIX::ComPtr<IXmlDom> CreateDomFromStream(XmlContentType footPrintType, const ComPtr<IStream>& stream) override
+        {   
+            return m_xmlFactory->CreateDomFromStream(footPrintType, stream);
+        }
+
+        ComPtr<IXmlFactory> m_xmlFactory;
+        COTASKMEMALLOC* m_memalloc;
+        COTASKMEMFREE*  m_memfree;
+        MSIX_VALIDATION_OPTION m_validationOptions;
+        ComPtr<IStorageObject> m_resourcezip;
+        std::vector<std::uint8_t> m_resourcesVector;
+    };
 }