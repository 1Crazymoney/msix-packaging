--- conflicted
+++ resolved
@@ -1,118 +1,108 @@
-//
-//  Copyright (C) 2017 Microsoft.  All rights reserved.
-//  See LICENSE file in the project root for full license information.
-// 
-#pragma once
-
-#include "AppxPackaging.hpp"
-#include "Exceptions.hpp"
-<<<<<<< HEAD
-#include "ComHelper.hpp"
-=======
->>>>>>> 7f7b7a14
-#include "StreamBase.hpp"
-
-#include <string>
-#include <utility>
-#include <vector>
-
-namespace MSIX {
-    namespace Helper {
-
-        std::vector<std::uint8_t> CreateBufferFromStream(const ComPtr<IStream>& stream);
-
-        std::string CreateStringFromStream(IStream* stream);
-
-        std::pair<std::uint32_t, std::unique_ptr<std::uint8_t[]>> CreateRawBufferFromStream(const ComPtr<IStream>& stream);
-
-        inline void WriteStringToStream(const ComPtr<IStream>& stream, const std::string& toWrite)
-        {
-            ULONG written = 0;
-            ThrowHrIfFailed(stream->Write(static_cast<const void*>(toWrite.data()), static_cast<ULONG>(toWrite.size()), &written));
-            ThrowErrorIf(Error::FileWrite, (static_cast<ULONG>(toWrite.size()) != written), "write failed");
-        }
-
-<<<<<<< HEAD
-        // Helper struct that allows range based for loops to operate on blocks of data from the given stream.
-        struct StreamProcessor
-        {
-            // Forward only iterator; advancing overwrites old data
-            struct iterator
-            {
-                friend StreamProcessor;
-
-                iterator& operator++();
-                const std::vector<std::uint8_t>& operator*();
-                bool operator!=(const iterator& other);
-
-            private:
-                iterator(IStream* stream, size_t blockSize);
-                iterator();
-
-                void ReadNextBytes();
-
-                ComPtr<IStream> m_stream;
-                size_t m_blockSize;
-                std::vector<std::uint8_t> m_bytes;
-                bool isEnd = false;
-            };
-
-            StreamProcessor(IStream* stream, size_t blockSize) :
-                m_stream(stream), m_blockSize(blockSize) {}
-
-            iterator begin()
-            {
-                return { m_stream.Get(), m_blockSize };
-            }
-
-            iterator end()
-            {
-                return {};
-            }
-
-        private:
-            ComPtr<IStream> m_stream;
-            size_t m_blockSize;
-        };
-
-=======
->>>>>>> 7f7b7a14
-        // Reverts a stream's position on destruction
-        struct StreamPositionReset
-        {
-            StreamPositionReset(IStream* stream) : m_stream(stream)
-            {
-                ThrowHrIfFailed(m_stream->Seek({ 0 }, StreamBase::Reference::CURRENT, &m_pos));
-            }
-
-            ~StreamPositionReset()
-            {
-                Reset();
-            }
-
-            void Reset()
-            {
-                if (m_stream)
-                {
-                    LARGE_INTEGER target;
-                    target.QuadPart = static_cast<LONGLONG>(m_pos.QuadPart);
-                    ThrowHrIfFailed(m_stream->Seek(target, StreamBase::Reference::START, nullptr));
-                    m_stream = nullptr;
-                }
-            }
-
-            void Release()
-            {
-                m_stream = nullptr;
-            }
-
-        private:
-            ComPtr<IStream> m_stream;
-            ULARGE_INTEGER m_pos;
-        };
-<<<<<<< HEAD
-
-=======
->>>>>>> 7f7b7a14
-    }
+//
+//  Copyright (C) 2017 Microsoft.  All rights reserved.
+//  See LICENSE file in the project root for full license information.
+// 
+#pragma once
+
+#include "AppxPackaging.hpp"
+#include "Exceptions.hpp"
+#include "ComHelper.hpp"
+#include "StreamBase.hpp"
+
+#include <string>
+#include <utility>
+#include <vector>
+
+namespace MSIX {
+    namespace Helper {
+
+        std::vector<std::uint8_t> CreateBufferFromStream(const ComPtr<IStream>& stream);
+
+        std::string CreateStringFromStream(IStream* stream);
+
+        std::pair<std::uint32_t, std::unique_ptr<std::uint8_t[]>> CreateRawBufferFromStream(const ComPtr<IStream>& stream);
+
+        inline void WriteStringToStream(const ComPtr<IStream>& stream, const std::string& toWrite)
+        {
+            ULONG written = 0;
+            ThrowHrIfFailed(stream->Write(static_cast<const void*>(toWrite.data()), static_cast<ULONG>(toWrite.size()), &written));
+            ThrowErrorIf(Error::FileWrite, (static_cast<ULONG>(toWrite.size()) != written), "write failed");
+        }
+
+        // Helper struct that allows range based for loops to operate on blocks of data from the given stream.
+        struct StreamProcessor
+        {
+            // Forward only iterator; advancing overwrites old data
+            struct iterator
+            {
+                friend StreamProcessor;
+
+                iterator& operator++();
+                const std::vector<std::uint8_t>& operator*();
+                bool operator!=(const iterator& other);
+
+            private:
+                iterator(IStream* stream, size_t blockSize);
+                iterator();
+
+                void ReadNextBytes();
+
+                ComPtr<IStream> m_stream;
+                size_t m_blockSize;
+                std::vector<std::uint8_t> m_bytes;
+                bool isEnd = false;
+            };
+
+            StreamProcessor(IStream* stream, size_t blockSize) :
+                m_stream(stream), m_blockSize(blockSize) {}
+
+            iterator begin()
+            {
+                return { m_stream.Get(), m_blockSize };
+            }
+
+            iterator end()
+            {
+                return {};
+            }
+
+        private:
+            ComPtr<IStream> m_stream;
+            size_t m_blockSize;
+        };
+
+        // Reverts a stream's position on destruction
+        struct StreamPositionReset
+        {
+            StreamPositionReset(IStream* stream) : m_stream(stream)
+            {
+                ThrowHrIfFailed(m_stream->Seek({ 0 }, StreamBase::Reference::CURRENT, &m_pos));
+            }
+
+            ~StreamPositionReset()
+            {
+                Reset();
+            }
+
+            void Reset()
+            {
+                if (m_stream)
+                {
+                    LARGE_INTEGER target;
+                    target.QuadPart = static_cast<LONGLONG>(m_pos.QuadPart);
+                    ThrowHrIfFailed(m_stream->Seek(target, StreamBase::Reference::START, nullptr));
+                    m_stream = nullptr;
+                }
+            }
+
+            void Release()
+            {
+                m_stream = nullptr;
+            }
+
+        private:
+            ComPtr<IStream> m_stream;
+            ULARGE_INTEGER m_pos;
+        };
+    }
 }