//
//  Copyright (C) 2017 Microsoft.  All rights reserved.
//  See LICENSE file in the project root for full license information.
// 
#pragma once

// For SetSize file truncation support.
#ifdef WIN32
#include <io.h>
#else
#include <unistd.h>
#endif

#include <iostream>
#include <string>
#include <cstdio>

#include "Exceptions.hpp"
#include "StreamBase.hpp"
#include "UnicodeConversion.hpp"

namespace MSIX {
    class FileStream final : public StreamBase
    {
    public:
        enum Mode { READ = 0, WRITE, APPEND, READ_UPDATE, WRITE_UPDATE, APPEND_UPDATE };

        FileStream(const std::string& name, Mode mode) : m_name(name)
        {
            static const char* modes[] = { "rb", "wb", "ab", "r+b", "w+b", "a+b" };
            #ifdef WIN32
            errno_t err = fopen_s(&m_file, name.c_str(), modes[mode]);
            ThrowErrorIfNot(Error::FileOpen, (err == 0), std::string("error opening [" + m_name + "] with mode [" + std::to_string(mode) + "] => " + std::to_string(err)).c_str());
            #else
            m_file = std::fopen(name.c_str(), modes[mode]);
            ThrowErrorIfNot(Error::FileOpen, (m_file), std::string("error opening [" + m_name + "] with mode [" + std::to_string(mode) + "] => " + std::to_string(errno)).c_str());
            #endif

            // Get size of the file
            LARGE_INTEGER start = { 0 };
            ULARGE_INTEGER end = { 0 };
            ThrowHrIfFailed(Seek(start, StreamBase::Reference::END, &end));
            ThrowHrIfFailed(Seek(start, StreamBase::Reference::START, nullptr));
            m_size = end.u.LowPart;
        }

        FileStream(const std::wstring& name, Mode mode)
        {
            m_name = wstring_to_utf8(name);
            #ifdef WIN32
            static const wchar_t* modes[] = { L"rb", L"wb", L"ab", L"r+b", L"w+b", L"a+b" };
            errno_t err = _wfopen_s(&m_file, name.c_str(), modes[mode]);
<<<<<<< HEAD
            ThrowErrorIfNot(Error::FileOpen, (err==0),  std::string("error opening [" + m_name + "] with mode [" + std::to_string(mode) + "] => " + std::to_string(err)).c_str());
=======
            ThrowErrorIfNot(Error::FileOpen, (err==0), std::string("file: " + m_name + " does not exist.").c_str());
>>>>>>> 1676faec
            #else
            static const char* modes[] = { "rb", "wb", "ab", "r+b", "w+b", "a+b" };
            m_file = std::fopen(m_name.c_str(), modes[mode]);
            ThrowErrorIfNot(Error::FileOpen, (m_file), std::string("error opening [" + m_name + "] with mode [" + std::to_string(mode) + "] => " + std::to_string(errno)).c_str());
            #endif
            // Get size of the file
            LARGE_INTEGER start = { 0 };
            ULARGE_INTEGER end = { 0 };
            ThrowHrIfFailed(Seek(start, StreamBase::Reference::END, &end));
            ThrowHrIfFailed(Seek(start, StreamBase::Reference::START, nullptr));
            m_size = end.u.LowPart;
        }

        virtual ~FileStream() override
        {
            Close();
        }

        void Close()
        {
            if (m_file)
            {   // the most we would ever do w.r.t. a failure from fclose is *maybe* log something...
                std::fclose(m_file);
                m_file = nullptr;
            }
        }

        // IStream
        HRESULT STDMETHODCALLTYPE Seek(LARGE_INTEGER move, DWORD origin, ULARGE_INTEGER* newPosition) noexcept override try
        {
<<<<<<< HEAD
            SeekInternal(move.QuadPart, origin);
            if (newPosition) { newPosition->QuadPart = Ftell(); }
=======
            #ifdef WIN32
            int rc = _fseeki64(m_file, move.QuadPart, origin);
            #else       
            int rc = std::fseek(m_file, static_cast<long>(move.QuadPart), origin);
            #endif
            ThrowErrorIfNot(Error::FileSeek, (rc == 0), "seek failed");
            m_offset = Ftell();
            if (newPosition) { newPosition->QuadPart = m_offset; }
>>>>>>> 1676faec
            return static_cast<HRESULT>(Error::OK);
        } CATCH_RETURN();

        HRESULT STDMETHODCALLTYPE Read(void* buffer, ULONG countBytes, ULONG* bytesRead) noexcept override try
        {
            if (bytesRead) { *bytesRead = 0; }
            ULONG result = static_cast<ULONG>(std::fread(buffer, sizeof(std::uint8_t), countBytes, m_file));
            ThrowErrorIfNot(Error::FileRead, (result == countBytes || Feof()), "read failed");
            if (bytesRead) { *bytesRead = result; }
            return static_cast<HRESULT>(Error::OK);
        } CATCH_RETURN();

        HRESULT STDMETHODCALLTYPE Write(const void *buffer, ULONG countBytes, ULONG *bytesWritten) noexcept override try
        {
            if (bytesWritten) { *bytesWritten = 0; }
            ULONG result = static_cast<ULONG>(std::fwrite(buffer, sizeof(std::uint8_t), countBytes, m_file));
            ThrowErrorIfNot(Error::FileWrite, (result == countBytes), "write failed");
            if (bytesWritten) { *bytesWritten = result; }
            return static_cast<HRESULT>(Error::OK);
        } CATCH_RETURN();

        HRESULT STDMETHODCALLTYPE SetSize(ULARGE_INTEGER size) noexcept override try
        {
#ifdef WIN32
            // Store the current location...
            uint64_t resetLocation = Ftell();
            // ... then move to the end of the stream, as this is how SetEndOfFile works.
            SeekInternal(size.QuadPart, StreamBase::Reference::START);

            // Get the HANDLE of the file to pass to SetEndOfFile
            ThrowHrIfFalse(SetEndOfFile(reinterpret_cast<HANDLE>(_get_osfhandle(_fileno(m_file)))), "Failed to set the end of the file");

            // Return to the previous location
            SeekInternal(resetLocation, StreamBase::Reference::START);
#else
            ThrowHrIfPOSIXFailed(ftruncate(fileno(m_file), static_cast<off_t>(size.QuadPart)), "Failed to set the end of the file");
#endif
            return static_cast<HRESULT>(Error::OK);
        } CATCH_RETURN();

        // IStreamInternal
        std::string GetName() override { return m_name; }

    protected:
        inline int Ferror() { return std::ferror(m_file); }
        inline bool Feof()  { return 0 != std::feof(m_file); }
        inline void Flush() { std::fflush(m_file); }

        inline void SeekInternal(int64_t move, DWORD origin)
        {
            int rc = std::fseek(m_file, static_cast<long>(move), origin);
            ThrowErrorIfNot(Error::FileSeek, (rc == 0), "seek failed");
        }

        inline std::uint64_t Ftell()
        {
            #ifdef WIN32
            auto result = _ftelli64(m_file);
            #else       
            auto result = std::ftell(m_file);
            #endif  
            return static_cast<std::uint64_t>(result);
        }

        std::uint64_t m_size = 0;
        std::string m_name;
        FILE* m_file;
    };
}
<|MERGE_RESOLUTION|>--- conflicted
+++ resolved
@@ -1,169 +1,158 @@
-//
-//  Copyright (C) 2017 Microsoft.  All rights reserved.
-//  See LICENSE file in the project root for full license information.
-// 
-#pragma once
-
-// For SetSize file truncation support.
-#ifdef WIN32
-#include <io.h>
-#else
-#include <unistd.h>
-#endif
-
-#include <iostream>
-#include <string>
-#include <cstdio>
-
-#include "Exceptions.hpp"
-#include "StreamBase.hpp"
-#include "UnicodeConversion.hpp"
-
-namespace MSIX {
-    class FileStream final : public StreamBase
-    {
-    public:
-        enum Mode { READ = 0, WRITE, APPEND, READ_UPDATE, WRITE_UPDATE, APPEND_UPDATE };
-
-        FileStream(const std::string& name, Mode mode) : m_name(name)
-        {
-            static const char* modes[] = { "rb", "wb", "ab", "r+b", "w+b", "a+b" };
-            #ifdef WIN32
-            errno_t err = fopen_s(&m_file, name.c_str(), modes[mode]);
-            ThrowErrorIfNot(Error::FileOpen, (err == 0), std::string("error opening [" + m_name + "] with mode [" + std::to_string(mode) + "] => " + std::to_string(err)).c_str());
-            #else
-            m_file = std::fopen(name.c_str(), modes[mode]);
-            ThrowErrorIfNot(Error::FileOpen, (m_file), std::string("error opening [" + m_name + "] with mode [" + std::to_string(mode) + "] => " + std::to_string(errno)).c_str());
-            #endif
-
-            // Get size of the file
-            LARGE_INTEGER start = { 0 };
-            ULARGE_INTEGER end = { 0 };
-            ThrowHrIfFailed(Seek(start, StreamBase::Reference::END, &end));
-            ThrowHrIfFailed(Seek(start, StreamBase::Reference::START, nullptr));
-            m_size = end.u.LowPart;
-        }
-
-        FileStream(const std::wstring& name, Mode mode)
-        {
-            m_name = wstring_to_utf8(name);
-            #ifdef WIN32
-            static const wchar_t* modes[] = { L"rb", L"wb", L"ab", L"r+b", L"w+b", L"a+b" };
-            errno_t err = _wfopen_s(&m_file, name.c_str(), modes[mode]);
-<<<<<<< HEAD
-            ThrowErrorIfNot(Error::FileOpen, (err==0),  std::string("error opening [" + m_name + "] with mode [" + std::to_string(mode) + "] => " + std::to_string(err)).c_str());
-=======
-            ThrowErrorIfNot(Error::FileOpen, (err==0), std::string("file: " + m_name + " does not exist.").c_str());
->>>>>>> 1676faec
-            #else
-            static const char* modes[] = { "rb", "wb", "ab", "r+b", "w+b", "a+b" };
-            m_file = std::fopen(m_name.c_str(), modes[mode]);
-            ThrowErrorIfNot(Error::FileOpen, (m_file), std::string("error opening [" + m_name + "] with mode [" + std::to_string(mode) + "] => " + std::to_string(errno)).c_str());
-            #endif
-            // Get size of the file
-            LARGE_INTEGER start = { 0 };
-            ULARGE_INTEGER end = { 0 };
-            ThrowHrIfFailed(Seek(start, StreamBase::Reference::END, &end));
-            ThrowHrIfFailed(Seek(start, StreamBase::Reference::START, nullptr));
-            m_size = end.u.LowPart;
-        }
-
-        virtual ~FileStream() override
-        {
-            Close();
-        }
-
-        void Close()
-        {
-            if (m_file)
-            {   // the most we would ever do w.r.t. a failure from fclose is *maybe* log something...
-                std::fclose(m_file);
-                m_file = nullptr;
-            }
-        }
-
-        // IStream
-        HRESULT STDMETHODCALLTYPE Seek(LARGE_INTEGER move, DWORD origin, ULARGE_INTEGER* newPosition) noexcept override try
-        {
-<<<<<<< HEAD
-            SeekInternal(move.QuadPart, origin);
-            if (newPosition) { newPosition->QuadPart = Ftell(); }
-=======
-            #ifdef WIN32
-            int rc = _fseeki64(m_file, move.QuadPart, origin);
-            #else       
-            int rc = std::fseek(m_file, static_cast<long>(move.QuadPart), origin);
-            #endif
-            ThrowErrorIfNot(Error::FileSeek, (rc == 0), "seek failed");
-            m_offset = Ftell();
-            if (newPosition) { newPosition->QuadPart = m_offset; }
->>>>>>> 1676faec
-            return static_cast<HRESULT>(Error::OK);
-        } CATCH_RETURN();
-
-        HRESULT STDMETHODCALLTYPE Read(void* buffer, ULONG countBytes, ULONG* bytesRead) noexcept override try
-        {
-            if (bytesRead) { *bytesRead = 0; }
-            ULONG result = static_cast<ULONG>(std::fread(buffer, sizeof(std::uint8_t), countBytes, m_file));
-            ThrowErrorIfNot(Error::FileRead, (result == countBytes || Feof()), "read failed");
-            if (bytesRead) { *bytesRead = result; }
-            return static_cast<HRESULT>(Error::OK);
-        } CATCH_RETURN();
-
-        HRESULT STDMETHODCALLTYPE Write(const void *buffer, ULONG countBytes, ULONG *bytesWritten) noexcept override try
-        {
-            if (bytesWritten) { *bytesWritten = 0; }
-            ULONG result = static_cast<ULONG>(std::fwrite(buffer, sizeof(std::uint8_t), countBytes, m_file));
-            ThrowErrorIfNot(Error::FileWrite, (result == countBytes), "write failed");
-            if (bytesWritten) { *bytesWritten = result; }
-            return static_cast<HRESULT>(Error::OK);
-        } CATCH_RETURN();
-
-        HRESULT STDMETHODCALLTYPE SetSize(ULARGE_INTEGER size) noexcept override try
-        {
-#ifdef WIN32
-            // Store the current location...
-            uint64_t resetLocation = Ftell();
-            // ... then move to the end of the stream, as this is how SetEndOfFile works.
-            SeekInternal(size.QuadPart, StreamBase::Reference::START);
-
-            // Get the HANDLE of the file to pass to SetEndOfFile
-            ThrowHrIfFalse(SetEndOfFile(reinterpret_cast<HANDLE>(_get_osfhandle(_fileno(m_file)))), "Failed to set the end of the file");
-
-            // Return to the previous location
-            SeekInternal(resetLocation, StreamBase::Reference::START);
-#else
-            ThrowHrIfPOSIXFailed(ftruncate(fileno(m_file), static_cast<off_t>(size.QuadPart)), "Failed to set the end of the file");
-#endif
-            return static_cast<HRESULT>(Error::OK);
-        } CATCH_RETURN();
-
-        // IStreamInternal
-        std::string GetName() override { return m_name; }
-
-    protected:
-        inline int Ferror() { return std::ferror(m_file); }
-        inline bool Feof()  { return 0 != std::feof(m_file); }
-        inline void Flush() { std::fflush(m_file); }
-
-        inline void SeekInternal(int64_t move, DWORD origin)
-        {
-            int rc = std::fseek(m_file, static_cast<long>(move), origin);
-            ThrowErrorIfNot(Error::FileSeek, (rc == 0), "seek failed");
-        }
-
-        inline std::uint64_t Ftell()
-        {
-            #ifdef WIN32
-            auto result = _ftelli64(m_file);
-            #else       
-            auto result = std::ftell(m_file);
-            #endif  
-            return static_cast<std::uint64_t>(result);
-        }
-
-        std::uint64_t m_size = 0;
-        std::string m_name;
-        FILE* m_file;
-    };
-}
+//
+//  Copyright (C) 2017 Microsoft.  All rights reserved.
+//  See LICENSE file in the project root for full license information.
+// 
+#pragma once
+
+// For SetSize file truncation support.
+#ifdef WIN32
+#include <io.h>
+#else
+#include <unistd.h>
+#endif
+
+#include <iostream>
+#include <string>
+#include <cstdio>
+
+#include "Exceptions.hpp"
+#include "StreamBase.hpp"
+#include "UnicodeConversion.hpp"
+
+namespace MSIX {
+    class FileStream final : public StreamBase
+    {
+    public:
+        enum Mode { READ = 0, WRITE, APPEND, READ_UPDATE, WRITE_UPDATE, APPEND_UPDATE };
+
+        FileStream(const std::string& name, Mode mode) : m_name(name)
+        {
+            static const char* modes[] = { "rb", "wb", "ab", "r+b", "w+b", "a+b" };
+            #ifdef WIN32
+            errno_t err = fopen_s(&m_file, name.c_str(), modes[mode]);
+            ThrowErrorIfNot(Error::FileOpen, (err == 0), std::string("error opening [" + m_name + "] with mode [" + std::to_string(mode) + "] => " + std::to_string(err)).c_str());
+            #else
+            m_file = std::fopen(name.c_str(), modes[mode]);
+            ThrowErrorIfNot(Error::FileOpen, (m_file), std::string("error opening [" + m_name + "] with mode [" + std::to_string(mode) + "] => " + std::to_string(errno)).c_str());
+            #endif
+
+            // Get size of the file
+            LARGE_INTEGER start = { 0 };
+            ULARGE_INTEGER end = { 0 };
+            ThrowHrIfFailed(Seek(start, StreamBase::Reference::END, &end));
+            ThrowHrIfFailed(Seek(start, StreamBase::Reference::START, nullptr));
+            m_size = end.u.LowPart;
+        }
+
+        FileStream(const std::wstring& name, Mode mode)
+        {
+            m_name = wstring_to_utf8(name);
+            #ifdef WIN32
+            static const wchar_t* modes[] = { L"rb", L"wb", L"ab", L"r+b", L"w+b", L"a+b" };
+            errno_t err = _wfopen_s(&m_file, name.c_str(), modes[mode]);
+            ThrowErrorIfNot(Error::FileOpen, (err==0), std::string("error opening [" + m_name + "] with mode [" + std::to_string(mode) + "] => " + std::to_string(err)).c_str());
+            #else
+            static const char* modes[] = { "rb", "wb", "ab", "r+b", "w+b", "a+b" };
+            m_file = std::fopen(m_name.c_str(), modes[mode]);
+            ThrowErrorIfNot(Error::FileOpen, (m_file), std::string("error opening [" + m_name + "] with mode [" + std::to_string(mode) + "] => " + std::to_string(errno)).c_str());
+            #endif
+            // Get size of the file
+            LARGE_INTEGER start = { 0 };
+            ULARGE_INTEGER end = { 0 };
+            ThrowHrIfFailed(Seek(start, StreamBase::Reference::END, &end));
+            ThrowHrIfFailed(Seek(start, StreamBase::Reference::START, nullptr));
+            m_size = end.u.LowPart;
+        }
+
+        virtual ~FileStream() override
+        {
+            Close();
+        }
+
+        void Close()
+        {
+            if (m_file)
+            {   // the most we would ever do w.r.t. a failure from fclose is *maybe* log something...
+                std::fclose(m_file);
+                m_file = nullptr;
+            }
+        }
+
+        // IStream
+        HRESULT STDMETHODCALLTYPE Seek(LARGE_INTEGER move, DWORD origin, ULARGE_INTEGER* newPosition) noexcept override try
+        {
+            SeekInternal(move.QuadPart, origin);
+            if (newPosition) { newPosition->QuadPart = Ftell(); }
+            return static_cast<HRESULT>(Error::OK);
+        } CATCH_RETURN();
+
+        HRESULT STDMETHODCALLTYPE Read(void* buffer, ULONG countBytes, ULONG* bytesRead) noexcept override try
+        {
+            if (bytesRead) { *bytesRead = 0; }
+            ULONG result = static_cast<ULONG>(std::fread(buffer, sizeof(std::uint8_t), countBytes, m_file));
+            ThrowErrorIfNot(Error::FileRead, (result == countBytes || Feof()), "read failed");
+            if (bytesRead) { *bytesRead = result; }
+            return static_cast<HRESULT>(Error::OK);
+        } CATCH_RETURN();
+
+        HRESULT STDMETHODCALLTYPE Write(const void *buffer, ULONG countBytes, ULONG *bytesWritten) noexcept override try
+        {
+            if (bytesWritten) { *bytesWritten = 0; }
+            ULONG result = static_cast<ULONG>(std::fwrite(buffer, sizeof(std::uint8_t), countBytes, m_file));
+            ThrowErrorIfNot(Error::FileWrite, (result == countBytes), "write failed");
+            if (bytesWritten) { *bytesWritten = result; }
+            return static_cast<HRESULT>(Error::OK);
+        } CATCH_RETURN();
+
+        HRESULT STDMETHODCALLTYPE SetSize(ULARGE_INTEGER size) noexcept override try
+        {
+#ifdef WIN32
+            // Store the current location...
+            uint64_t resetLocation = Ftell();
+            // ... then move to the end of the stream, as this is how SetEndOfFile works.
+            SeekInternal(size.QuadPart, StreamBase::Reference::START);
+
+            // Get the HANDLE of the file to pass to SetEndOfFile
+            ThrowHrIfFalse(SetEndOfFile(reinterpret_cast<HANDLE>(_get_osfhandle(_fileno(m_file)))), "Failed to set the end of the file");
+
+            // Return to the previous location
+            SeekInternal(resetLocation, StreamBase::Reference::START);
+#else
+            ThrowHrIfPOSIXFailed(ftruncate(fileno(m_file), static_cast<off_t>(size.QuadPart)), "Failed to set the end of the file");
+#endif
+            return static_cast<HRESULT>(Error::OK);
+        } CATCH_RETURN();
+
+        // IStreamInternal
+        std::string GetName() override { return m_name; }
+
+    protected:
+        inline int Ferror() { return std::ferror(m_file); }
+        inline bool Feof()  { return 0 != std::feof(m_file); }
+        inline void Flush() { std::fflush(m_file); }
+
+        inline void SeekInternal(int64_t move, DWORD origin)
+        {
+            #ifdef WIN32
+            int rc = _fseeki64(m_file, move, origin);
+            #else       
+            int rc = std::fseek(m_file, static_cast<long>(move), origin);
+            #endif
+            ThrowErrorIfNot(Error::FileSeek, (rc == 0), "seek failed");
+        }
+
+        inline std::uint64_t Ftell()
+        {
+            #ifdef WIN32
+            auto result = _ftelli64(m_file);
+            #else       
+            auto result = std::ftell(m_file);
+            #endif  
+            return static_cast<std::uint64_t>(result);
+        }
+
+        std::uint64_t m_size = 0;
+        std::string m_name;
+        FILE* m_file;
+    };
+}