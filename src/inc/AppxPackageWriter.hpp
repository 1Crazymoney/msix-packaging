--- conflicted
+++ resolved
@@ -1,106 +1,99 @@
-//
-//  Copyright (C) 2019 Microsoft.  All rights reserved.
-//  See LICENSE file in the project root for full license information.
-// 
-#pragma once
-
-#include "AppxPackaging.hpp"
-#include "ComHelper.hpp"
-#include "DirectoryObject.hpp"
-#include "AppxBlockMapWriter.hpp"
-#include "ContentTypeWriter.hpp"
-#include "ZipObjectWriter.hpp"
-#include "AppxPackageObject.hpp"
-#include "Signing.hpp"
-
-#include <map>
-#include <memory>
-#include <future>
-
-// internal interface
-// {32e89da5-7cbb-4443-8cf0-b84eedb51d0a}
-#ifndef WIN32
-interface IPackageWriter : public IUnknown
-#else
-#include "Unknwn.h"
-#include "Objidl.h"
-class IPackageWriter : public IUnknown
-#endif
-{
-public:
-    // TODO: add options if needed
-    virtual void PackPayloadFiles(const MSIX::ComPtr<IDirectoryObject>& from) = 0;
-    // Custom Close used to finish out the signing process
-    virtual void Close(
-        MSIX_CERTIFICATE_FORMAT signingCertificateFormat,
-        IStream* signingCertificate,
-        IStream* privateKey) = 0;
-};
-MSIX_INTERFACE(IPackageWriter, 0x32e89da5,0x7cbb,0x4443,0x8c,0xf0,0xb8,0x4e,0xed,0xb5,0x1d,0x0a);
-
-namespace MSIX {
-    class AppxPackageWriter final : public ComClass<AppxPackageWriter, IPackageWriter, IAppxPackageWriter,
-        IAppxPackageWriterUtf8, IAppxPackageWriter3, IAppxPackageWriter3Utf8>
-    {
-    public:
-        AppxPackageWriter(IMsixFactory* factory, const ComPtr<IZipWriter>& zip);
-        AppxPackageWriter(IPackage* packageToSign, std::unique_ptr<SignatureAccumulator>&& accumulator, ContentTypeWriter&& writer);
-        ~AppxPackageWriter() {};
-
-        // IPackageWriter
-        void PackPayloadFiles(const ComPtr<IDirectoryObject>& from) override;
-        void Close(
-            MSIX_CERTIFICATE_FORMAT signingCertificateFormat,
-            IStream* signingCertificate,
-            IStream* privateKey) override;
-
-        // IAppxPackageWriter
-        HRESULT STDMETHODCALLTYPE AddPayloadFile(LPCWSTR fileName, LPCWSTR contentType,
-            APPX_COMPRESSION_OPTION compressionOption, IStream *inputStream) noexcept override;
-        HRESULT STDMETHODCALLTYPE Close(IStream *manifest) noexcept override;
-
-        // IAppxPackageWriterUtf8
-        HRESULT STDMETHODCALLTYPE AddPayloadFile(LPCSTR fileName, LPCSTR contentType,
-            APPX_COMPRESSION_OPTION compressionOption, IStream* inputStream) noexcept override;
-
-        // IAppxPackageWriter3
-        HRESULT STDMETHODCALLTYPE AddPayloadFiles(UINT32 fileCount, APPX_PACKAGE_WRITER_PAYLOAD_STREAM* payloadFiles,
-            UINT64 memoryLimit) noexcept override;
-
-        // IAppxPackageWriter3Utf8
-        HRESULT STDMETHODCALLTYPE AddPayloadFiles(UINT32 fileCount, APPX_PACKAGE_WRITER_PAYLOAD_STREAM_UTF8* payloadFiles,
-            UINT64 memoryLimit) noexcept override;
-
-    protected:
-        typedef enum
-        {
-            Open = 1,
-            Closed = 2,
-            Failed = 3
-        }
-        WriterState;
-
-<<<<<<< HEAD
-        void ProcessFileAndAddToPackage(const std::string& name, IStream* stream, 
-            APPX_COMPRESSION_OPTION compressionOpt, const char* contentType, 
-            bool forceContentTypeOverride, bool addToBlockMap = true);
-        bool IsFootPrintFile(std::string normalized);
-=======
-        void ValidateAndAddPayloadFile(const std::string& name, IStream* stream,
-            APPX_COMPRESSION_OPTION compressionOpt, const char* contentType);
-
-        void AddFileToPackage(const std::string& name, IStream* stream, bool toCompress,
-            bool addToBlockMap, const char* contentType, bool forceContentTypeOverride = false);
-
-        void ValidateCompressionOption(APPX_COMPRESSION_OPTION compressionOpt);
->>>>>>> 7f7b7a14
-
-        WriterState m_state = WriterState::Open;
-        ComPtr<IMsixFactory> m_factory;
-        ComPtr<IZipWriter> m_zipWriter;
-        BlockMapWriter m_blockMapWriter;
-        ContentTypeWriter m_contentTypeWriter;
-        std::unique_ptr<SignatureAccumulator> m_signatureAccumulator;
-    };
-}
-
+//
+//  Copyright (C) 2019 Microsoft.  All rights reserved.
+//  See LICENSE file in the project root for full license information.
+// 
+#pragma once
+
+#include "AppxPackaging.hpp"
+#include "ComHelper.hpp"
+#include "DirectoryObject.hpp"
+#include "AppxBlockMapWriter.hpp"
+#include "ContentTypeWriter.hpp"
+#include "ZipObjectWriter.hpp"
+#include "AppxPackageObject.hpp"
+#include "Signing.hpp"
+
+#include <map>
+#include <memory>
+#include <future>
+
+// internal interface
+// {32e89da5-7cbb-4443-8cf0-b84eedb51d0a}
+#ifndef WIN32
+interface IPackageWriter : public IUnknown
+#else
+#include "Unknwn.h"
+#include "Objidl.h"
+class IPackageWriter : public IUnknown
+#endif
+{
+public:
+    // TODO: add options if needed
+    virtual void PackPayloadFiles(const MSIX::ComPtr<IDirectoryObject>& from) = 0;
+    // Custom Close used to finish out the signing process
+    virtual void Close(
+        MSIX_CERTIFICATE_FORMAT signingCertificateFormat,
+        IStream* signingCertificate,
+        IStream* privateKey) = 0;
+};
+MSIX_INTERFACE(IPackageWriter, 0x32e89da5,0x7cbb,0x4443,0x8c,0xf0,0xb8,0x4e,0xed,0xb5,0x1d,0x0a);
+
+namespace MSIX {
+    class AppxPackageWriter final : public ComClass<AppxPackageWriter, IPackageWriter, IAppxPackageWriter,
+        IAppxPackageWriterUtf8, IAppxPackageWriter3, IAppxPackageWriter3Utf8>
+    {
+    public:
+        AppxPackageWriter(IMsixFactory* factory, const ComPtr<IZipWriter>& zip);
+        AppxPackageWriter(IPackage* packageToSign, std::unique_ptr<SignatureAccumulator>&& accumulator, ContentTypeWriter&& writer);
+        ~AppxPackageWriter() {};
+
+        // IPackageWriter
+        void PackPayloadFiles(const ComPtr<IDirectoryObject>& from) override;
+        void Close(
+            MSIX_CERTIFICATE_FORMAT signingCertificateFormat,
+            IStream* signingCertificate,
+            IStream* privateKey) override;
+
+        // IAppxPackageWriter
+        HRESULT STDMETHODCALLTYPE AddPayloadFile(LPCWSTR fileName, LPCWSTR contentType,
+            APPX_COMPRESSION_OPTION compressionOption, IStream *inputStream) noexcept override;
+        HRESULT STDMETHODCALLTYPE Close(IStream *manifest) noexcept override;
+
+        // IAppxPackageWriterUtf8
+        HRESULT STDMETHODCALLTYPE AddPayloadFile(LPCSTR fileName, LPCSTR contentType,
+            APPX_COMPRESSION_OPTION compressionOption, IStream* inputStream) noexcept override;
+
+        // IAppxPackageWriter3
+        HRESULT STDMETHODCALLTYPE AddPayloadFiles(UINT32 fileCount, APPX_PACKAGE_WRITER_PAYLOAD_STREAM* payloadFiles,
+            UINT64 memoryLimit) noexcept override;
+
+        // IAppxPackageWriter3Utf8
+        HRESULT STDMETHODCALLTYPE AddPayloadFiles(UINT32 fileCount, APPX_PACKAGE_WRITER_PAYLOAD_STREAM_UTF8* payloadFiles,
+            UINT64 memoryLimit) noexcept override;
+
+    protected:
+        typedef enum
+        {
+            Open = 1,
+            Closed = 2,
+            Failed = 3
+        }
+        WriterState;
+
+        void ValidateAndAddPayloadFile(const std::string& name, IStream* stream,
+            APPX_COMPRESSION_OPTION compressionOpt, const char* contentType);
+
+        void AddFileToPackage(const std::string& name, IStream* stream, bool toCompress,
+            bool addToBlockMap, const char* contentType, bool forceContentTypeOverride = false);
+
+        void ValidateCompressionOption(APPX_COMPRESSION_OPTION compressionOpt);
+
+        WriterState m_state = WriterState::Open;
+        ComPtr<IMsixFactory> m_factory;
+        ComPtr<IZipWriter> m_zipWriter;
+        BlockMapWriter m_blockMapWriter;
+        ContentTypeWriter m_contentTypeWriter;
+        std::unique_ptr<SignatureAccumulator> m_signatureAccumulator;
+    };
+}
+