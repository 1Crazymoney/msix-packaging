--- conflicted
+++ resolved
@@ -1,91 +1,82 @@
-//
-//  Copyright (C) 2019 Microsoft.  All rights reserved.
-//  See LICENSE file in the project root for full license information.
-// 
-#pragma once
-
-#include "AppxPackaging.hpp"
-#include "Exceptions.hpp"
-#include "ComHelper.hpp"
-#include "ZipObject.hpp"
-
-#include <map>
-#include <memory>
-<<<<<<< HEAD
-#include <string>
-#include <vector>
-=======
-#include <utility>
->>>>>>> 7f7b7a14
-
-// {350dd671-0c40-4cd7-9a5b-27456d604bd0}
-#ifndef WIN32
-interface IZipWriter : public IUnknown
-#else
-#include "Unknwn.h"
-#include "Objidl.h"
-class IZipWriter : public IUnknown
-#endif
-{
-public:
-    // Writes the lfh header to the stream and return the size of the header
-    virtual std::pair<std::uint32_t, MSIX::ComPtr<IStream>> PrepareToAddFile(const std::string& name, bool isCompressed) = 0;
-
-    // Ends the file, rewrites the LFH or writes data descriptor and adds an entry
-    // to the central directories map
-    virtual void EndFile(std::uint32_t crc, std::uint64_t compressedSize, std::uint64_t uncompressedSize, bool forceDataDescriptor) = 0;
-
-    virtual void RemoveFiles(const std::vector<std::string>& files) = 0;
-
-    // Writes the central directory to the given stream, as if it were closing.
-    virtual void WriteCentralDirectoryToStream(IStream* stream) = 0;
-
-    // Ends zip file by writing the central directory records, zip64 locator,
-    // zip64 end of central directory and the end of central directories.
-    virtual void Close() = 0;
-};
-MSIX_INTERFACE(IZipWriter, 0x350dd671,0x0c40,0x4cd7,0x9a,0x5b,0x27,0x45,0x6d,0x60,0x4b,0xd0);
-
-namespace MSIX {
-
-    class ZipObjectWriter final : public ComClass<ZipObjectWriter, IZipObject, IZipWriter>
-    {
-    public:
-        ZipObjectWriter(IStream* stream);
-
-        ZipObjectWriter(IZipObject* zipObject);
-
-        // IZipObject
-        ComPtr<IStream> GetStream() override;
-        MSIX::EndCentralDirectoryRecord& GetEndCentralDirectoryRecord() override;
-        MSIX::Zip64EndOfCentralDirectoryLocator& GetZip64Locator() override;
-        MSIX::Zip64EndOfCentralDirectoryRecord& GetZip64EndOfCentralDirectory() override;
-        std::vector<std::pair<std::string, CentralDirectoryFileHeader>>& GetCentralDirectories() override;
-        MSIX::ComPtr<IStream> GetEntireZipFileStream(const std::string& fileName) override;
-
-        // IZipWriter
-<<<<<<< HEAD
-        std::uint32_t PrepareToAddFile(std::string& name, bool isCompressed) override;
-        void AddFile(MSIX::ComPtr<IStream>& fileStream, std::uint32_t crc,
-            std::uint64_t compressedSize, std::uint64_t uncompressedSize) override;
-        void RemoveFiles(const std::vector<std::string>& files) override;
-        void WriteCentralDirectoryToStream(IStream* stream) override;
-=======
-        std::pair<std::uint32_t, ComPtr<IStream>> PrepareToAddFile(const std::string& name, bool isCompressed) override;
-        void EndFile(std::uint32_t crc, std::uint64_t compressedSize, std::uint64_t uncompressedSize, bool forceDataDescriptor) override;
->>>>>>> 7f7b7a14
-        void Close() override;
-
-    private:
-        enum class State
-        {
-            ReadyForLfhOrClose,
-            ReadyForFile,
-            Closed,
-        };
-
-        ComPtr<IZipObject> m_zipObject;
-        State m_state = State::ReadyForLfhOrClose;
-        std::pair<std::uint64_t, LocalFileHeader> m_lastLFH;
-    };
+//
+//  Copyright (C) 2019 Microsoft.  All rights reserved.
+//  See LICENSE file in the project root for full license information.
+// 
+#pragma once
+
+#include "AppxPackaging.hpp"
+#include "Exceptions.hpp"
+#include "ComHelper.hpp"
+#include "ZipObject.hpp"
+
+#include <map>
+#include <memory>
+#include <utility>
+#include <string>
+#include <vector>
+
+// {350dd671-0c40-4cd7-9a5b-27456d604bd0}
+#ifndef WIN32
+interface IZipWriter : public IUnknown
+#else
+#include "Unknwn.h"
+#include "Objidl.h"
+class IZipWriter : public IUnknown
+#endif
+{
+public:
+    // Writes the lfh header to the stream and return the size of the header
+    virtual std::pair<std::uint32_t, MSIX::ComPtr<IStream>> PrepareToAddFile(const std::string& name, bool isCompressed) = 0;
+
+    // Ends the file, rewrites the LFH or writes data descriptor and adds an entry
+    // to the central directories map
+    virtual void EndFile(std::uint32_t crc, std::uint64_t compressedSize, std::uint64_t uncompressedSize, bool forceDataDescriptor) = 0;
+
+    virtual void RemoveFiles(const std::vector<std::string>& files) = 0;
+
+    // Writes the central directory to the given stream, as if it were closing.
+    virtual void WriteCentralDirectoryToStream(IStream* stream) = 0;
+
+    // Ends zip file by writing the central directory records, zip64 locator,
+    // zip64 end of central directory and the end of central directories.
+    virtual void Close() = 0;
+};
+MSIX_INTERFACE(IZipWriter, 0x350dd671,0x0c40,0x4cd7,0x9a,0x5b,0x27,0x45,0x6d,0x60,0x4b,0xd0);
+
+namespace MSIX {
+
+    class ZipObjectWriter final : public ComClass<ZipObjectWriter, IZipObject, IZipWriter>
+    {
+    public:
+        ZipObjectWriter(IStream* stream);
+
+        ZipObjectWriter(IZipObject* zipObject);
+
+        // IZipObject
+        ComPtr<IStream> GetStream() override;
+        MSIX::EndCentralDirectoryRecord& GetEndCentralDirectoryRecord() override;
+        MSIX::Zip64EndOfCentralDirectoryLocator& GetZip64Locator() override;
+        MSIX::Zip64EndOfCentralDirectoryRecord& GetZip64EndOfCentralDirectory() override;
+        std::vector<std::pair<std::string, CentralDirectoryFileHeader>>& GetCentralDirectories() override;
+        MSIX::ComPtr<IStream> GetEntireZipFileStream(const std::string& fileName) override;
+
+        // IZipWriter
+        std::pair<std::uint32_t, ComPtr<IStream>> PrepareToAddFile(const std::string& name, bool isCompressed) override;
+        void EndFile(std::uint32_t crc, std::uint64_t compressedSize, std::uint64_t uncompressedSize, bool forceDataDescriptor) override;
+        void RemoveFiles(const std::vector<std::string>& files) override;
+        void WriteCentralDirectoryToStream(IStream* stream) override;
+        void Close() override;
+
+    private:
+        enum class State
+        {
+            ReadyForLfhOrClose,
+            ReadyForFile,
+            Closed,
+        };
+
+        ComPtr<IZipObject> m_zipObject;
+        State m_state = State::ReadyForLfhOrClose;
+        std::pair<std::uint64_t, LocalFileHeader> m_lastLFH;
+    };
 }