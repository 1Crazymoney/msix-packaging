//
//  Copyright (C) 2017 Microsoft.  All rights reserved.
//  See LICENSE file in the project root for full license information.
// 
#pragma once
#include <algorithm>
#include <string>
#include <map>
#include <vector>
#include <iterator>

#include "StreamBase.hpp"
#include "VerifierObject.hpp"
#include "AppxPackaging.hpp"
#include "ComHelper.hpp"
#include "UnicodeConversion.hpp"
#include "AppxFactory.hpp"
#include "IXml.hpp"
#include "BlockMapStream.hpp"

// internal interface
EXTERN_C const IID IID_IAppxBlockMapInternal;
#ifndef WIN32
// {67fed21a-70ef-4175-8f12-415b213ab6d2}
interface IAppxBlockMapInternal : public IUnknown
#else
#include "Unknwn.h"
#include "Objidl.h"
class IAppxBlockMapInternal : public IUnknown
#endif
{
public:
    virtual std::vector<std::string>  GetFileNames() = 0;
    virtual std::vector<MSIX::Block>  GetBlocks(const std::string& fileName) = 0;
    virtual MSIX::ComPtr<IAppxBlockMapFile> GetFile(const std::string& fileName) = 0;
};
SpecializeUuidOfImpl(IAppxBlockMapInternal);

namespace MSIX {

    class AppxBlockMapBlock final : public MSIX::ComClass<AppxBlockMapBlock, IAppxBlockMapBlock>
    {
    public:
        AppxBlockMapBlock(IMSIXFactory* factory, Block* block) :
            m_factory(factory),
            m_block(block)
        {}

        // IAppxBlockMapBlock
        HRESULT STDMETHODCALLTYPE GetHash(UINT32* bufferSize, BYTE** buffer) noexcept override try
        {
            ThrowHrIfFailed(m_factory->MarshalOutBytes(m_block->hash, bufferSize, buffer));
            return static_cast<HRESULT>(Error::OK);
        } CATCH_RETURN();

        HRESULT STDMETHODCALLTYPE GetCompressedSize(UINT32* size) noexcept override try
        {
            ThrowErrorIf(Error::InvalidParameter, (size == nullptr), "bad pointer");
            *size = static_cast<UINT32>(m_block->compressedSize);
            return static_cast<HRESULT>(Error::OK);
        } CATCH_RETURN();

    private:
        IMSIXFactory*   m_factory;
        Block*          m_block;
    };

    class AppxBlockMapBlocksEnumerator final : public MSIX::ComClass<AppxBlockMapBlocksEnumerator, IAppxBlockMapBlocksEnumerator>
    {
    protected:
        std::vector<ComPtr<IAppxBlockMapBlock>>* m_blocks;
        std::size_t                              m_cursor = 0;

    public:
        AppxBlockMapBlocksEnumerator(std::vector<ComPtr<IAppxBlockMapBlock>>* blocks) :
            m_blocks(blocks)
        {}

        // IAppxBlockMapBlocksEnumerator
        HRESULT STDMETHODCALLTYPE GetCurrent(IAppxBlockMapBlock** block) noexcept override try
        {
            ThrowErrorIf(Error::InvalidParameter, (block == nullptr || *block != nullptr), "bad pointer");
            *block = m_blocks->at(m_cursor).Get();
            (*block)->AddRef();
            return static_cast<HRESULT>(Error::OK);
        } CATCH_RETURN();

        HRESULT STDMETHODCALLTYPE GetHasCurrent(BOOL* hasCurrent) noexcept override try
        {   
            ThrowErrorIfNot(Error::InvalidParameter, (hasCurrent), "bad pointer");
            *hasCurrent = (m_cursor != m_blocks->size()) ? TRUE : FALSE;
            return static_cast<HRESULT>(Error::OK);
        } CATCH_RETURN();

        HRESULT STDMETHODCALLTYPE MoveNext(BOOL* hasNext) noexcept override try
        {
            ThrowErrorIfNot(Error::InvalidParameter, (hasNext), "bad pointer");
            *hasNext = (++m_cursor != m_blocks->size()) ? TRUE : FALSE;
            return static_cast<HRESULT>(Error::OK);
        } CATCH_RETURN();
    };

    class AppxBlockMapFile final : public MSIX::ComClass<AppxBlockMapFile, IAppxBlockMapFile>
    {
    public:
        AppxBlockMapFile(
            IMSIXFactory* factory,
            std::vector<Block>* blocks,
            std::uint32_t localFileHeaderSize,
            const std::string& name,
            std::uint64_t uncompressedSize
        ) :
            m_factory(factory),
            m_blocks(blocks),
            m_localFileHeaderSize(localFileHeaderSize),
            m_name(name),
            m_uncompressedSize(uncompressedSize)
        {
        }

        // IAppxBlockMapFile
        HRESULT STDMETHODCALLTYPE GetBlocks(IAppxBlockMapBlocksEnumerator **blocks) noexcept override try
        {
            if (m_blockMapBlocks.empty())
            {   m_blockMapBlocks.reserve(m_blocks->size());
                std::transform(
                    m_blocks->begin(),
                    m_blocks->end(),
                    std::back_inserter(m_blockMapBlocks),
                    [&](auto item){
                        return ComPtr<IAppxBlockMapBlock>::Make<AppxBlockMapBlock>(m_factory, &item);
                    }
                );
            }
            ThrowErrorIf(Error::InvalidParameter, (blocks == nullptr || *blocks != nullptr), "bad pointer.");
            *blocks = ComPtr<IAppxBlockMapBlocksEnumerator>::Make<AppxBlockMapBlocksEnumerator>(&m_blockMapBlocks).Detach();
            return static_cast<HRESULT>(Error::OK);
        } CATCH_RETURN();

        HRESULT STDMETHODCALLTYPE GetLocalFileHeaderSize(UINT32* lfhSize) noexcept override try
        {   // Retrieves the size of the zip local file header of the associated zip file item
            ThrowErrorIf(Error::InvalidParameter, (lfhSize == nullptr), "bad pointer");
            *lfhSize = static_cast<UINT32>(m_localFileHeaderSize);
            return static_cast<HRESULT>(Error::OK);
        } CATCH_RETURN();

        HRESULT STDMETHODCALLTYPE GetName(LPWSTR *name) noexcept override try
        {
            ThrowHrIfFailed(m_factory->MarshalOutString(m_name, name));
            return static_cast<HRESULT>(Error::OK);
        } CATCH_RETURN();

        HRESULT STDMETHODCALLTYPE GetUncompressedSize(UINT64 *size) noexcept override try
        {
            ThrowErrorIf(Error::InvalidParameter, (size == nullptr), "bad pointer");
            *size = static_cast<UINT64>(m_uncompressedSize);
            return static_cast<HRESULT>(Error::OK);
        } CATCH_RETURN();

        HRESULT STDMETHODCALLTYPE ValidateFileHash(IStream *fileStream, BOOL *isValid) noexcept override
        {
            return static_cast<HRESULT>(Error::NotImplemented);
        }

    private:

        std::vector<ComPtr<IAppxBlockMapBlock>> m_blockMapBlocks;
        std::vector<Block>* m_blocks;
        IMSIXFactory*       m_factory;
        std::uint32_t       m_localFileHeaderSize;
        std::string         m_name;
        std::uint64_t       m_uncompressedSize;
    };

    class AppxBlockMapFilesEnumerator final : public MSIX::ComClass<AppxBlockMapFilesEnumerator, IAppxBlockMapFilesEnumerator>
    {
    protected:
        ComPtr<IAppxBlockMapReader> m_reader;
        std::vector<std::string>    m_files;
        std::size_t                 m_cursor = 0;

    public:
        AppxBlockMapFilesEnumerator(const ComPtr<IAppxBlockMapReader>& reader, std::vector<std::string>&& files) :
            m_reader(reader), m_files(files)
        {}

        // IAppxBlockMapFilesEnumerator
        HRESULT STDMETHODCALLTYPE GetCurrent(IAppxBlockMapFile** block) noexcept override try
        {
<<<<<<< HEAD
            return ResultOf([&]{
                ThrowErrorIf(Error::Unexpected, (m_cursor >= m_files.size()), "index out of range");
                ThrowHrIfFailed(m_reader->GetFile(utf8_to_wstring(m_files.at(m_cursor)).c_str(), block));
                return static_cast<HRESULT>(Error::OK);
            });
        }
=======
            ThrowErrorIf(Error::Unexpected, (m_cursor >= m_files.size()), "index out of range");
            ThrowHrIfFailed(m_reader->GetFile(utf8_to_utf16(m_files.at(m_cursor)).c_str(), block));
            return static_cast<HRESULT>(Error::OK);
        } CATCH_RETURN();
>>>>>>> 5c9e82fb

        HRESULT STDMETHODCALLTYPE GetHasCurrent(BOOL* hasCurrent) noexcept override try
        {
            ThrowErrorIfNot(Error::InvalidParameter, (hasCurrent), "bad pointer");
            *hasCurrent = (m_cursor != m_files.size()) ? TRUE : FALSE;
            return static_cast<HRESULT>(Error::OK);
        } CATCH_RETURN();

        HRESULT STDMETHODCALLTYPE MoveNext(BOOL* hasNext) noexcept override try
        {
            ThrowErrorIfNot(Error::InvalidParameter, (hasNext), "bad pointer");
            *hasNext = (++m_cursor != m_files.size()) ? TRUE : FALSE;
            return static_cast<HRESULT>(Error::OK);
        } CATCH_RETURN();
    };

    // Object backed by AppxBlockMap.xml
    class AppxBlockMapObject final : public MSIX::ComClass<AppxBlockMapObject, IAppxBlockMapReader, IVerifierObject, IAppxBlockMapInternal>
    {
    public:
        AppxBlockMapObject(IMSIXFactory* factory, const ComPtr<IStream>& stream);

        // IVerifierObject
        const std::string& GetPublisher() override { NOTSUPPORTED; }
        bool HasStream() override { return !!m_stream; }
        ComPtr<IStream> GetStream() override { return m_stream; }
        ComPtr<IStream> GetValidationStream(const std::string& part, const ComPtr<IStream>& stream) override;
        const std::string GetPackageFullName() override { NOTSUPPORTED; }

        // IAppxBlockMapReader
        HRESULT STDMETHODCALLTYPE GetFile(LPCWSTR filename, IAppxBlockMapFile **file) noexcept override;
        HRESULT STDMETHODCALLTYPE GetFiles(IAppxBlockMapFilesEnumerator **enumerator) noexcept override;
        HRESULT STDMETHODCALLTYPE GetHashMethod(IUri **hashMethod) noexcept override;
        HRESULT STDMETHODCALLTYPE GetStream(IStream **blockMapStream) noexcept override;

        // IAppxBlockMapInternal methods
        std::vector<std::string>        GetFileNames() override;
        std::vector<Block>              GetBlocks(const std::string& fileName) override;
        MSIX::ComPtr<IAppxBlockMapFile> GetFile(const std::string& fileName) override;

    protected:
        std::map<std::string, std::vector<Block>>        m_blockMap;
        std::map<std::string, ComPtr<IAppxBlockMapFile>> m_blockMapFiles;
        IMSIXFactory*   m_factory;
        ComPtr<IStream> m_stream;
    };
}<|MERGE_RESOLUTION|>--- conflicted
+++ resolved
@@ -1,249 +1,240 @@
-//
-//  Copyright (C) 2017 Microsoft.  All rights reserved.
-//  See LICENSE file in the project root for full license information.
-// 
-#pragma once
-#include <algorithm>
-#include <string>
-#include <map>
-#include <vector>
-#include <iterator>
-
-#include "StreamBase.hpp"
-#include "VerifierObject.hpp"
-#include "AppxPackaging.hpp"
-#include "ComHelper.hpp"
-#include "UnicodeConversion.hpp"
-#include "AppxFactory.hpp"
-#include "IXml.hpp"
-#include "BlockMapStream.hpp"
-
-// internal interface
-EXTERN_C const IID IID_IAppxBlockMapInternal;
-#ifndef WIN32
-// {67fed21a-70ef-4175-8f12-415b213ab6d2}
-interface IAppxBlockMapInternal : public IUnknown
-#else
-#include "Unknwn.h"
-#include "Objidl.h"
-class IAppxBlockMapInternal : public IUnknown
-#endif
-{
-public:
-    virtual std::vector<std::string>  GetFileNames() = 0;
-    virtual std::vector<MSIX::Block>  GetBlocks(const std::string& fileName) = 0;
-    virtual MSIX::ComPtr<IAppxBlockMapFile> GetFile(const std::string& fileName) = 0;
-};
-SpecializeUuidOfImpl(IAppxBlockMapInternal);
-
-namespace MSIX {
-
-    class AppxBlockMapBlock final : public MSIX::ComClass<AppxBlockMapBlock, IAppxBlockMapBlock>
-    {
-    public:
-        AppxBlockMapBlock(IMSIXFactory* factory, Block* block) :
-            m_factory(factory),
-            m_block(block)
-        {}
-
-        // IAppxBlockMapBlock
-        HRESULT STDMETHODCALLTYPE GetHash(UINT32* bufferSize, BYTE** buffer) noexcept override try
-        {
-            ThrowHrIfFailed(m_factory->MarshalOutBytes(m_block->hash, bufferSize, buffer));
-            return static_cast<HRESULT>(Error::OK);
-        } CATCH_RETURN();
-
-        HRESULT STDMETHODCALLTYPE GetCompressedSize(UINT32* size) noexcept override try
-        {
-            ThrowErrorIf(Error::InvalidParameter, (size == nullptr), "bad pointer");
-            *size = static_cast<UINT32>(m_block->compressedSize);
-            return static_cast<HRESULT>(Error::OK);
-        } CATCH_RETURN();
-
-    private:
-        IMSIXFactory*   m_factory;
-        Block*          m_block;
-    };
-
-    class AppxBlockMapBlocksEnumerator final : public MSIX::ComClass<AppxBlockMapBlocksEnumerator, IAppxBlockMapBlocksEnumerator>
-    {
-    protected:
-        std::vector<ComPtr<IAppxBlockMapBlock>>* m_blocks;
-        std::size_t                              m_cursor = 0;
-
-    public:
-        AppxBlockMapBlocksEnumerator(std::vector<ComPtr<IAppxBlockMapBlock>>* blocks) :
-            m_blocks(blocks)
-        {}
-
-        // IAppxBlockMapBlocksEnumerator
-        HRESULT STDMETHODCALLTYPE GetCurrent(IAppxBlockMapBlock** block) noexcept override try
-        {
-            ThrowErrorIf(Error::InvalidParameter, (block == nullptr || *block != nullptr), "bad pointer");
-            *block = m_blocks->at(m_cursor).Get();
-            (*block)->AddRef();
-            return static_cast<HRESULT>(Error::OK);
-        } CATCH_RETURN();
-
-        HRESULT STDMETHODCALLTYPE GetHasCurrent(BOOL* hasCurrent) noexcept override try
-        {   
-            ThrowErrorIfNot(Error::InvalidParameter, (hasCurrent), "bad pointer");
-            *hasCurrent = (m_cursor != m_blocks->size()) ? TRUE : FALSE;
-            return static_cast<HRESULT>(Error::OK);
-        } CATCH_RETURN();
-
-        HRESULT STDMETHODCALLTYPE MoveNext(BOOL* hasNext) noexcept override try
-        {
-            ThrowErrorIfNot(Error::InvalidParameter, (hasNext), "bad pointer");
-            *hasNext = (++m_cursor != m_blocks->size()) ? TRUE : FALSE;
-            return static_cast<HRESULT>(Error::OK);
-        } CATCH_RETURN();
-    };
-
-    class AppxBlockMapFile final : public MSIX::ComClass<AppxBlockMapFile, IAppxBlockMapFile>
-    {
-    public:
-        AppxBlockMapFile(
-            IMSIXFactory* factory,
-            std::vector<Block>* blocks,
-            std::uint32_t localFileHeaderSize,
-            const std::string& name,
-            std::uint64_t uncompressedSize
-        ) :
-            m_factory(factory),
-            m_blocks(blocks),
-            m_localFileHeaderSize(localFileHeaderSize),
-            m_name(name),
-            m_uncompressedSize(uncompressedSize)
-        {
-        }
-
-        // IAppxBlockMapFile
-        HRESULT STDMETHODCALLTYPE GetBlocks(IAppxBlockMapBlocksEnumerator **blocks) noexcept override try
-        {
-            if (m_blockMapBlocks.empty())
-            {   m_blockMapBlocks.reserve(m_blocks->size());
-                std::transform(
-                    m_blocks->begin(),
-                    m_blocks->end(),
-                    std::back_inserter(m_blockMapBlocks),
-                    [&](auto item){
-                        return ComPtr<IAppxBlockMapBlock>::Make<AppxBlockMapBlock>(m_factory, &item);
-                    }
-                );
-            }
-            ThrowErrorIf(Error::InvalidParameter, (blocks == nullptr || *blocks != nullptr), "bad pointer.");
-            *blocks = ComPtr<IAppxBlockMapBlocksEnumerator>::Make<AppxBlockMapBlocksEnumerator>(&m_blockMapBlocks).Detach();
-            return static_cast<HRESULT>(Error::OK);
-        } CATCH_RETURN();
-
-        HRESULT STDMETHODCALLTYPE GetLocalFileHeaderSize(UINT32* lfhSize) noexcept override try
-        {   // Retrieves the size of the zip local file header of the associated zip file item
-            ThrowErrorIf(Error::InvalidParameter, (lfhSize == nullptr), "bad pointer");
-            *lfhSize = static_cast<UINT32>(m_localFileHeaderSize);
-            return static_cast<HRESULT>(Error::OK);
-        } CATCH_RETURN();
-
-        HRESULT STDMETHODCALLTYPE GetName(LPWSTR *name) noexcept override try
-        {
-            ThrowHrIfFailed(m_factory->MarshalOutString(m_name, name));
-            return static_cast<HRESULT>(Error::OK);
-        } CATCH_RETURN();
-
-        HRESULT STDMETHODCALLTYPE GetUncompressedSize(UINT64 *size) noexcept override try
-        {
-            ThrowErrorIf(Error::InvalidParameter, (size == nullptr), "bad pointer");
-            *size = static_cast<UINT64>(m_uncompressedSize);
-            return static_cast<HRESULT>(Error::OK);
-        } CATCH_RETURN();
-
-        HRESULT STDMETHODCALLTYPE ValidateFileHash(IStream *fileStream, BOOL *isValid) noexcept override
-        {
-            return static_cast<HRESULT>(Error::NotImplemented);
-        }
-
-    private:
-
-        std::vector<ComPtr<IAppxBlockMapBlock>> m_blockMapBlocks;
-        std::vector<Block>* m_blocks;
-        IMSIXFactory*       m_factory;
-        std::uint32_t       m_localFileHeaderSize;
-        std::string         m_name;
-        std::uint64_t       m_uncompressedSize;
-    };
-
-    class AppxBlockMapFilesEnumerator final : public MSIX::ComClass<AppxBlockMapFilesEnumerator, IAppxBlockMapFilesEnumerator>
-    {
-    protected:
-        ComPtr<IAppxBlockMapReader> m_reader;
-        std::vector<std::string>    m_files;
-        std::size_t                 m_cursor = 0;
-
-    public:
-        AppxBlockMapFilesEnumerator(const ComPtr<IAppxBlockMapReader>& reader, std::vector<std::string>&& files) :
-            m_reader(reader), m_files(files)
-        {}
-
-        // IAppxBlockMapFilesEnumerator
-        HRESULT STDMETHODCALLTYPE GetCurrent(IAppxBlockMapFile** block) noexcept override try
-        {
-<<<<<<< HEAD
-            return ResultOf([&]{
-                ThrowErrorIf(Error::Unexpected, (m_cursor >= m_files.size()), "index out of range");
-                ThrowHrIfFailed(m_reader->GetFile(utf8_to_wstring(m_files.at(m_cursor)).c_str(), block));
-                return static_cast<HRESULT>(Error::OK);
-            });
-        }
-=======
-            ThrowErrorIf(Error::Unexpected, (m_cursor >= m_files.size()), "index out of range");
-            ThrowHrIfFailed(m_reader->GetFile(utf8_to_utf16(m_files.at(m_cursor)).c_str(), block));
-            return static_cast<HRESULT>(Error::OK);
-        } CATCH_RETURN();
->>>>>>> 5c9e82fb
-
-        HRESULT STDMETHODCALLTYPE GetHasCurrent(BOOL* hasCurrent) noexcept override try
-        {
-            ThrowErrorIfNot(Error::InvalidParameter, (hasCurrent), "bad pointer");
-            *hasCurrent = (m_cursor != m_files.size()) ? TRUE : FALSE;
-            return static_cast<HRESULT>(Error::OK);
-        } CATCH_RETURN();
-
-        HRESULT STDMETHODCALLTYPE MoveNext(BOOL* hasNext) noexcept override try
-        {
-            ThrowErrorIfNot(Error::InvalidParameter, (hasNext), "bad pointer");
-            *hasNext = (++m_cursor != m_files.size()) ? TRUE : FALSE;
-            return static_cast<HRESULT>(Error::OK);
-        } CATCH_RETURN();
-    };
-
-    // Object backed by AppxBlockMap.xml
-    class AppxBlockMapObject final : public MSIX::ComClass<AppxBlockMapObject, IAppxBlockMapReader, IVerifierObject, IAppxBlockMapInternal>
-    {
-    public:
-        AppxBlockMapObject(IMSIXFactory* factory, const ComPtr<IStream>& stream);
-
-        // IVerifierObject
-        const std::string& GetPublisher() override { NOTSUPPORTED; }
-        bool HasStream() override { return !!m_stream; }
-        ComPtr<IStream> GetStream() override { return m_stream; }
-        ComPtr<IStream> GetValidationStream(const std::string& part, const ComPtr<IStream>& stream) override;
-        const std::string GetPackageFullName() override { NOTSUPPORTED; }
-
-        // IAppxBlockMapReader
-        HRESULT STDMETHODCALLTYPE GetFile(LPCWSTR filename, IAppxBlockMapFile **file) noexcept override;
-        HRESULT STDMETHODCALLTYPE GetFiles(IAppxBlockMapFilesEnumerator **enumerator) noexcept override;
-        HRESULT STDMETHODCALLTYPE GetHashMethod(IUri **hashMethod) noexcept override;
-        HRESULT STDMETHODCALLTYPE GetStream(IStream **blockMapStream) noexcept override;
-
-        // IAppxBlockMapInternal methods
-        std::vector<std::string>        GetFileNames() override;
-        std::vector<Block>              GetBlocks(const std::string& fileName) override;
-        MSIX::ComPtr<IAppxBlockMapFile> GetFile(const std::string& fileName) override;
-
-    protected:
-        std::map<std::string, std::vector<Block>>        m_blockMap;
-        std::map<std::string, ComPtr<IAppxBlockMapFile>> m_blockMapFiles;
-        IMSIXFactory*   m_factory;
-        ComPtr<IStream> m_stream;
-    };
+//
+//  Copyright (C) 2017 Microsoft.  All rights reserved.
+//  See LICENSE file in the project root for full license information.
+// 
+#pragma once
+#include <algorithm>
+#include <string>
+#include <map>
+#include <vector>
+#include <iterator>
+
+#include "StreamBase.hpp"
+#include "VerifierObject.hpp"
+#include "AppxPackaging.hpp"
+#include "ComHelper.hpp"
+#include "UnicodeConversion.hpp"
+#include "AppxFactory.hpp"
+#include "IXml.hpp"
+#include "BlockMapStream.hpp"
+
+// internal interface
+EXTERN_C const IID IID_IAppxBlockMapInternal;
+#ifndef WIN32
+// {67fed21a-70ef-4175-8f12-415b213ab6d2}
+interface IAppxBlockMapInternal : public IUnknown
+#else
+#include "Unknwn.h"
+#include "Objidl.h"
+class IAppxBlockMapInternal : public IUnknown
+#endif
+{
+public:
+    virtual std::vector<std::string>  GetFileNames() = 0;
+    virtual std::vector<MSIX::Block>  GetBlocks(const std::string& fileName) = 0;
+    virtual MSIX::ComPtr<IAppxBlockMapFile> GetFile(const std::string& fileName) = 0;
+};
+SpecializeUuidOfImpl(IAppxBlockMapInternal);
+
+namespace MSIX {
+
+    class AppxBlockMapBlock final : public MSIX::ComClass<AppxBlockMapBlock, IAppxBlockMapBlock>
+    {
+    public:
+        AppxBlockMapBlock(IMSIXFactory* factory, Block* block) :
+            m_factory(factory),
+            m_block(block)
+        {}
+
+        // IAppxBlockMapBlock
+        HRESULT STDMETHODCALLTYPE GetHash(UINT32* bufferSize, BYTE** buffer) noexcept override try
+        {
+            ThrowHrIfFailed(m_factory->MarshalOutBytes(m_block->hash, bufferSize, buffer));
+            return static_cast<HRESULT>(Error::OK);
+        } CATCH_RETURN();
+
+        HRESULT STDMETHODCALLTYPE GetCompressedSize(UINT32* size) noexcept override try
+        {
+            ThrowErrorIf(Error::InvalidParameter, (size == nullptr), "bad pointer");
+            *size = static_cast<UINT32>(m_block->compressedSize);
+            return static_cast<HRESULT>(Error::OK);
+        } CATCH_RETURN();
+
+    private:
+        IMSIXFactory*   m_factory;
+        Block*          m_block;
+    };
+
+    class AppxBlockMapBlocksEnumerator final : public MSIX::ComClass<AppxBlockMapBlocksEnumerator, IAppxBlockMapBlocksEnumerator>
+    {
+    protected:
+        std::vector<ComPtr<IAppxBlockMapBlock>>* m_blocks;
+        std::size_t                              m_cursor = 0;
+
+    public:
+        AppxBlockMapBlocksEnumerator(std::vector<ComPtr<IAppxBlockMapBlock>>* blocks) :
+            m_blocks(blocks)
+        {}
+
+        // IAppxBlockMapBlocksEnumerator
+        HRESULT STDMETHODCALLTYPE GetCurrent(IAppxBlockMapBlock** block) noexcept override try
+        {
+            ThrowErrorIf(Error::InvalidParameter, (block == nullptr || *block != nullptr), "bad pointer");
+            *block = m_blocks->at(m_cursor).Get();
+            (*block)->AddRef();
+            return static_cast<HRESULT>(Error::OK);
+        } CATCH_RETURN();
+
+        HRESULT STDMETHODCALLTYPE GetHasCurrent(BOOL* hasCurrent) noexcept override try
+        {   
+            ThrowErrorIfNot(Error::InvalidParameter, (hasCurrent), "bad pointer");
+            *hasCurrent = (m_cursor != m_blocks->size()) ? TRUE : FALSE;
+            return static_cast<HRESULT>(Error::OK);
+        } CATCH_RETURN();
+
+        HRESULT STDMETHODCALLTYPE MoveNext(BOOL* hasNext) noexcept override try
+        {
+            ThrowErrorIfNot(Error::InvalidParameter, (hasNext), "bad pointer");
+            *hasNext = (++m_cursor != m_blocks->size()) ? TRUE : FALSE;
+            return static_cast<HRESULT>(Error::OK);
+        } CATCH_RETURN();
+    };
+
+    class AppxBlockMapFile final : public MSIX::ComClass<AppxBlockMapFile, IAppxBlockMapFile>
+    {
+    public:
+        AppxBlockMapFile(
+            IMSIXFactory* factory,
+            std::vector<Block>* blocks,
+            std::uint32_t localFileHeaderSize,
+            const std::string& name,
+            std::uint64_t uncompressedSize
+        ) :
+            m_factory(factory),
+            m_blocks(blocks),
+            m_localFileHeaderSize(localFileHeaderSize),
+            m_name(name),
+            m_uncompressedSize(uncompressedSize)
+        {
+        }
+
+        // IAppxBlockMapFile
+        HRESULT STDMETHODCALLTYPE GetBlocks(IAppxBlockMapBlocksEnumerator **blocks) noexcept override try
+        {
+            if (m_blockMapBlocks.empty())
+            {   m_blockMapBlocks.reserve(m_blocks->size());
+                std::transform(
+                    m_blocks->begin(),
+                    m_blocks->end(),
+                    std::back_inserter(m_blockMapBlocks),
+                    [&](auto item){
+                        return ComPtr<IAppxBlockMapBlock>::Make<AppxBlockMapBlock>(m_factory, &item);
+                    }
+                );
+            }
+            ThrowErrorIf(Error::InvalidParameter, (blocks == nullptr || *blocks != nullptr), "bad pointer.");
+            *blocks = ComPtr<IAppxBlockMapBlocksEnumerator>::Make<AppxBlockMapBlocksEnumerator>(&m_blockMapBlocks).Detach();
+            return static_cast<HRESULT>(Error::OK);
+        } CATCH_RETURN();
+
+        HRESULT STDMETHODCALLTYPE GetLocalFileHeaderSize(UINT32* lfhSize) noexcept override try
+        {   // Retrieves the size of the zip local file header of the associated zip file item
+            ThrowErrorIf(Error::InvalidParameter, (lfhSize == nullptr), "bad pointer");
+            *lfhSize = static_cast<UINT32>(m_localFileHeaderSize);
+            return static_cast<HRESULT>(Error::OK);
+        } CATCH_RETURN();
+
+        HRESULT STDMETHODCALLTYPE GetName(LPWSTR *name) noexcept override try
+        {
+            ThrowHrIfFailed(m_factory->MarshalOutString(m_name, name));
+            return static_cast<HRESULT>(Error::OK);
+        } CATCH_RETURN();
+
+        HRESULT STDMETHODCALLTYPE GetUncompressedSize(UINT64 *size) noexcept override try
+        {
+            ThrowErrorIf(Error::InvalidParameter, (size == nullptr), "bad pointer");
+            *size = static_cast<UINT64>(m_uncompressedSize);
+            return static_cast<HRESULT>(Error::OK);
+        } CATCH_RETURN();
+
+        HRESULT STDMETHODCALLTYPE ValidateFileHash(IStream *fileStream, BOOL *isValid) noexcept override
+        {
+            return static_cast<HRESULT>(Error::NotImplemented);
+        }
+
+    private:
+
+        std::vector<ComPtr<IAppxBlockMapBlock>> m_blockMapBlocks;
+        std::vector<Block>* m_blocks;
+        IMSIXFactory*       m_factory;
+        std::uint32_t       m_localFileHeaderSize;
+        std::string         m_name;
+        std::uint64_t       m_uncompressedSize;
+    };
+
+    class AppxBlockMapFilesEnumerator final : public MSIX::ComClass<AppxBlockMapFilesEnumerator, IAppxBlockMapFilesEnumerator>
+    {
+    protected:
+        ComPtr<IAppxBlockMapReader> m_reader;
+        std::vector<std::string>    m_files;
+        std::size_t                 m_cursor = 0;
+
+    public:
+        AppxBlockMapFilesEnumerator(const ComPtr<IAppxBlockMapReader>& reader, std::vector<std::string>&& files) :
+            m_reader(reader), m_files(files)
+        {}
+
+        // IAppxBlockMapFilesEnumerator
+        HRESULT STDMETHODCALLTYPE GetCurrent(IAppxBlockMapFile** block) noexcept override try
+        {
+            ThrowErrorIf(Error::Unexpected, (m_cursor >= m_files.size()), "index out of range");
+            ThrowHrIfFailed(m_reader->GetFile(utf8_to_wstring(m_files.at(m_cursor)).c_str(), block));
+            return static_cast<HRESULT>(Error::OK);
+        } CATCH_RETURN();
+
+        HRESULT STDMETHODCALLTYPE GetHasCurrent(BOOL* hasCurrent) noexcept override try
+        {
+            ThrowErrorIfNot(Error::InvalidParameter, (hasCurrent), "bad pointer");
+            *hasCurrent = (m_cursor != m_files.size()) ? TRUE : FALSE;
+            return static_cast<HRESULT>(Error::OK);
+        } CATCH_RETURN();
+
+        HRESULT STDMETHODCALLTYPE MoveNext(BOOL* hasNext) noexcept override try
+        {
+            ThrowErrorIfNot(Error::InvalidParameter, (hasNext), "bad pointer");
+            *hasNext = (++m_cursor != m_files.size()) ? TRUE : FALSE;
+            return static_cast<HRESULT>(Error::OK);
+        } CATCH_RETURN();
+    };
+
+    // Object backed by AppxBlockMap.xml
+    class AppxBlockMapObject final : public MSIX::ComClass<AppxBlockMapObject, IAppxBlockMapReader, IVerifierObject, IAppxBlockMapInternal>
+    {
+    public:
+        AppxBlockMapObject(IMSIXFactory* factory, const ComPtr<IStream>& stream);
+
+        // IVerifierObject
+        const std::string& GetPublisher() override { NOTSUPPORTED; }
+        bool HasStream() override { return !!m_stream; }
+        ComPtr<IStream> GetStream() override { return m_stream; }
+        ComPtr<IStream> GetValidationStream(const std::string& part, const ComPtr<IStream>& stream) override;
+        const std::string GetPackageFullName() override { NOTSUPPORTED; }
+
+        // IAppxBlockMapReader
+        HRESULT STDMETHODCALLTYPE GetFile(LPCWSTR filename, IAppxBlockMapFile **file) noexcept override;
+        HRESULT STDMETHODCALLTYPE GetFiles(IAppxBlockMapFilesEnumerator **enumerator) noexcept override;
+        HRESULT STDMETHODCALLTYPE GetHashMethod(IUri **hashMethod) noexcept override;
+        HRESULT STDMETHODCALLTYPE GetStream(IStream **blockMapStream) noexcept override;
+
+        // IAppxBlockMapInternal methods
+        std::vector<std::string>        GetFileNames() override;
+        std::vector<Block>              GetBlocks(const std::string& fileName) override;
+        MSIX::ComPtr<IAppxBlockMapFile> GetFile(const std::string& fileName) override;
+
+    protected:
+        std::map<std::string, std::vector<Block>>        m_blockMap;
+        std::map<std::string, ComPtr<IAppxBlockMapFile>> m_blockMapFiles;
+        IMSIXFactory*   m_factory;
+        ComPtr<IStream> m_stream;
+    };
 }