//
//  Copyright (C) 2017 Microsoft.  All rights reserved.
//  See LICENSE file in the project root for full license information.
// 
#include "AppxFactory.hpp"
#include "UnicodeConversion.hpp"
#include "Exceptions.hpp"
#include "ZipObject.hpp"
#include "AppxPackageObject.hpp"
#include "MSIXResource.hpp"
#include "VectorStream.hpp"

namespace MSIX {
    // IAppxFactory
    HRESULT STDMETHODCALLTYPE AppxFactory::CreatePackageWriter (
        IStream* outputStream,
        APPX_PACKAGE_SETTINGS* ,//settings, TODO: plumb this through
        IAppxPackageWriter** packageWriter)
    {
        return static_cast<HRESULT>(Error::NotImplemented);
    }

    HRESULT STDMETHODCALLTYPE AppxFactory::CreatePackageReader (
        IStream* inputStream,
        IAppxPackageReader** packageReader) noexcept try
    {
        ThrowErrorIf(Error::InvalidParameter, (packageReader == nullptr || *packageReader != nullptr), "Invalid parameter");
        ComPtr<IMSIXFactory> self;
        ThrowHrIfFailed(QueryInterface(UuidOfImpl<IMSIXFactory>::iid, reinterpret_cast<void**>(&self)));
        ComPtr<IStream> input(inputStream);
        auto zip = ComPtr<IStorageObject>::Make<ZipObject>(self.Get(), input);
        auto result = ComPtr<IAppxPackageReader>::Make<AppxPackageObject>(self.Get(), m_validationOptions, zip);
        *packageReader = result.Detach();
        return static_cast<HRESULT>(Error::OK);
    } CATCH_RETURN();

    HRESULT STDMETHODCALLTYPE AppxFactory::CreateManifestReader(
        IStream* inputStream,
        IAppxManifestReader** manifestReader) noexcept
    {
        return static_cast<HRESULT>(Error::NotImplemented);
    }

    HRESULT STDMETHODCALLTYPE AppxFactory::CreateBlockMapReader (
        IStream* inputStream,
        IAppxBlockMapReader** blockMapReader) noexcept try
    {
        ThrowErrorIf(Error::InvalidParameter, (
            inputStream == nullptr || 
            blockMapReader == nullptr || 
            *blockMapReader != nullptr
        ),"bad pointer.");

        ComPtr<IMSIXFactory> self;
        ThrowHrIfFailed(QueryInterface(UuidOfImpl<IMSIXFactory>::iid, reinterpret_cast<void**>(&self)));
        ComPtr<IStream> stream(inputStream);
        *blockMapReader = ComPtr<IAppxBlockMapReader>::Make<AppxBlockMapObject>(self.Get(), stream).Detach();
        return static_cast<HRESULT>(Error::OK);
    } CATCH_RETURN();

    HRESULT STDMETHODCALLTYPE AppxFactory::CreateValidatedBlockMapReader (
        IStream* inputStream,
        LPCWSTR signatureFileName,
        IAppxBlockMapReader** blockMapReader) noexcept try
    {
        ThrowErrorIf(Error::InvalidParameter, (
            inputStream == nullptr || 
            signatureFileName == nullptr ||
            *signatureFileName == '\0' ||
            blockMapReader == nullptr || 
            *blockMapReader != nullptr
        ),"bad pointer.");

        ComPtr<IMSIXFactory> self;
        ThrowHrIfFailed(QueryInterface(UuidOfImpl<IMSIXFactory>::iid, reinterpret_cast<void**>(&self)));
        auto stream = ComPtr<IStream>::Make<FileStream>(utf16_to_utf8(signatureFileName), FileStream::Mode::READ);
        auto signature = ComPtr<IVerifierObject>::Make<AppxSignatureObject>(self.Get(), self->GetValidationOptions(), stream);
        ComPtr<IStream> input(inputStream);
        auto validatedStream = signature->GetValidationStream("AppxBlockMap.xml", input);
        *blockMapReader = ComPtr<IAppxBlockMapReader>::Make<AppxBlockMapObject>(self.Get(), validatedStream).Detach();
        return static_cast<HRESULT>(Error::OK);
    } CATCH_RETURN();

    // IAppxBundleFactory
    HRESULT STDMETHODCALLTYPE AppxFactory::CreateBundleWriter(IStream *outputStream, UINT64 bundleVersion, IAppxBundleWriter **bundleWriter)
    {
        return static_cast<HRESULT>(Error::NotImplemented);
    }

    HRESULT STDMETHODCALLTYPE AppxFactory::CreateBundleReader(IStream *inputStream, IAppxBundleReader **bundleReader)
    {
        // TODO: Implement. Create helper that is called by CreateBundleReader and CreatePackageReader 
        // and then verify that is a bundle.
        return static_cast<HRESULT>(Error::NotImplemented);
    }

    HRESULT STDMETHODCALLTYPE AppxFactory::CreateBundleManifestReader(IStream *inputStream, IAppxBundleManifestReader **manifestReader)
    {
        return static_cast<HRESULT>(Error::NotImplemented);
    }

    // IMSIXFactory
    HRESULT AppxFactory::MarshalOutString(std::string& internal, LPWSTR *result) noexcept try
    {
<<<<<<< HEAD
        return ResultOf([&]() {
            ThrowErrorIf(Error::InvalidParameter, (result == nullptr || *result != nullptr), "bad pointer" );
            auto intermediate = utf8_to_wstring(internal);
            std::size_t countBytes = sizeof(wchar_t)*(internal.size()+1);
            *result = reinterpret_cast<LPWSTR>(m_memalloc(countBytes));
            ThrowErrorIfNot(Error::OutOfMemory, (*result), "Allocation failed!");
            std::memset(reinterpret_cast<void*>(*result), 0, countBytes);
            std::memcpy(reinterpret_cast<void*>(*result),
                        reinterpret_cast<void*>(const_cast<wchar_t*>(intermediate.c_str())),
                        countBytes - sizeof(wchar_t));
            return static_cast<HRESULT>(Error::OK);
        });
    }
=======
        ThrowErrorIf(Error::InvalidParameter, (result == nullptr || *result != nullptr), "bad pointer" );
        auto intermediate = utf8_to_utf16(internal);
        std::size_t countBytes = sizeof(wchar_t)*(internal.size()+1);
        *result = reinterpret_cast<LPWSTR>(m_memalloc(countBytes));
        ThrowErrorIfNot(Error::OutOfMemory, (*result), "Allocation failed!");
        std::memset(reinterpret_cast<void*>(*result), 0, countBytes);
        std::memcpy(reinterpret_cast<void*>(*result),
                    reinterpret_cast<void*>(const_cast<wchar_t*>(intermediate.c_str())),
                    countBytes - sizeof(wchar_t));
        return static_cast<HRESULT>(Error::OK);
    } CATCH_RETURN();
>>>>>>> 5c9e82fb

    HRESULT AppxFactory::MarshalOutBytes(std::vector<std::uint8_t>& data, UINT32* size, BYTE** buffer) noexcept try
    {
        ThrowErrorIf(Error::InvalidParameter, (size==nullptr || buffer == nullptr || *buffer != nullptr), "Bad pointer");
        *size = static_cast<UINT32>(data.size());
        *buffer = reinterpret_cast<BYTE*>(m_memalloc(data.size()));
        ThrowErrorIfNot(Error::OutOfMemory, (*buffer), "Allocation failed");
        std::memcpy(reinterpret_cast<void*>(*buffer),
                    reinterpret_cast<void*>(data.data()),
                    data.size());
        return static_cast<HRESULT>(Error::OK);
    } CATCH_RETURN();

    ComPtr<IStream> AppxFactory::GetResource(const std::string& resource)
    {
        if(!m_resourcezip) // Initialize it when first needed.
        {
            ComPtr<IMSIXFactory> self;
            ThrowHrIfFailed(QueryInterface(UuidOfImpl<IMSIXFactory>::iid, reinterpret_cast<void**>(&self)));
            // Get stream of the resource zip file generated at CMake processing.
            m_resourcesVector = std::vector<std::uint8_t>(Resource::resourceByte, Resource::resourceByte + Resource::resourceLength);
            auto resourceStream = ComPtr<IStream>::Make<VectorStream>(&m_resourcesVector);
            m_resourcezip = ComPtr<IStorageObject>::Make<ZipObject>(self.Get(), resourceStream.Get());
        }
        auto file = m_resourcezip->GetFile(resource);
        ThrowErrorIfNot(Error::FileNotFound, file, resource.c_str());
        return file;
    }
} // namespace MSIX 
<|MERGE_RESOLUTION|>--- conflicted
+++ resolved
@@ -1,160 +1,144 @@
-//
-//  Copyright (C) 2017 Microsoft.  All rights reserved.
-//  See LICENSE file in the project root for full license information.
-// 
-#include "AppxFactory.hpp"
-#include "UnicodeConversion.hpp"
-#include "Exceptions.hpp"
-#include "ZipObject.hpp"
-#include "AppxPackageObject.hpp"
-#include "MSIXResource.hpp"
-#include "VectorStream.hpp"
-
-namespace MSIX {
-    // IAppxFactory
-    HRESULT STDMETHODCALLTYPE AppxFactory::CreatePackageWriter (
-        IStream* outputStream,
-        APPX_PACKAGE_SETTINGS* ,//settings, TODO: plumb this through
-        IAppxPackageWriter** packageWriter)
-    {
-        return static_cast<HRESULT>(Error::NotImplemented);
-    }
-
-    HRESULT STDMETHODCALLTYPE AppxFactory::CreatePackageReader (
-        IStream* inputStream,
-        IAppxPackageReader** packageReader) noexcept try
-    {
-        ThrowErrorIf(Error::InvalidParameter, (packageReader == nullptr || *packageReader != nullptr), "Invalid parameter");
-        ComPtr<IMSIXFactory> self;
-        ThrowHrIfFailed(QueryInterface(UuidOfImpl<IMSIXFactory>::iid, reinterpret_cast<void**>(&self)));
-        ComPtr<IStream> input(inputStream);
-        auto zip = ComPtr<IStorageObject>::Make<ZipObject>(self.Get(), input);
-        auto result = ComPtr<IAppxPackageReader>::Make<AppxPackageObject>(self.Get(), m_validationOptions, zip);
-        *packageReader = result.Detach();
-        return static_cast<HRESULT>(Error::OK);
-    } CATCH_RETURN();
-
-    HRESULT STDMETHODCALLTYPE AppxFactory::CreateManifestReader(
-        IStream* inputStream,
-        IAppxManifestReader** manifestReader) noexcept
-    {
-        return static_cast<HRESULT>(Error::NotImplemented);
-    }
-
-    HRESULT STDMETHODCALLTYPE AppxFactory::CreateBlockMapReader (
-        IStream* inputStream,
-        IAppxBlockMapReader** blockMapReader) noexcept try
-    {
-        ThrowErrorIf(Error::InvalidParameter, (
-            inputStream == nullptr || 
-            blockMapReader == nullptr || 
-            *blockMapReader != nullptr
-        ),"bad pointer.");
-
-        ComPtr<IMSIXFactory> self;
-        ThrowHrIfFailed(QueryInterface(UuidOfImpl<IMSIXFactory>::iid, reinterpret_cast<void**>(&self)));
-        ComPtr<IStream> stream(inputStream);
-        *blockMapReader = ComPtr<IAppxBlockMapReader>::Make<AppxBlockMapObject>(self.Get(), stream).Detach();
-        return static_cast<HRESULT>(Error::OK);
-    } CATCH_RETURN();
-
-    HRESULT STDMETHODCALLTYPE AppxFactory::CreateValidatedBlockMapReader (
-        IStream* inputStream,
-        LPCWSTR signatureFileName,
-        IAppxBlockMapReader** blockMapReader) noexcept try
-    {
-        ThrowErrorIf(Error::InvalidParameter, (
-            inputStream == nullptr || 
-            signatureFileName == nullptr ||
-            *signatureFileName == '\0' ||
-            blockMapReader == nullptr || 
-            *blockMapReader != nullptr
-        ),"bad pointer.");
-
-        ComPtr<IMSIXFactory> self;
-        ThrowHrIfFailed(QueryInterface(UuidOfImpl<IMSIXFactory>::iid, reinterpret_cast<void**>(&self)));
-        auto stream = ComPtr<IStream>::Make<FileStream>(utf16_to_utf8(signatureFileName), FileStream::Mode::READ);
-        auto signature = ComPtr<IVerifierObject>::Make<AppxSignatureObject>(self.Get(), self->GetValidationOptions(), stream);
-        ComPtr<IStream> input(inputStream);
-        auto validatedStream = signature->GetValidationStream("AppxBlockMap.xml", input);
-        *blockMapReader = ComPtr<IAppxBlockMapReader>::Make<AppxBlockMapObject>(self.Get(), validatedStream).Detach();
-        return static_cast<HRESULT>(Error::OK);
-    } CATCH_RETURN();
-
-    // IAppxBundleFactory
-    HRESULT STDMETHODCALLTYPE AppxFactory::CreateBundleWriter(IStream *outputStream, UINT64 bundleVersion, IAppxBundleWriter **bundleWriter)
-    {
-        return static_cast<HRESULT>(Error::NotImplemented);
-    }
-
-    HRESULT STDMETHODCALLTYPE AppxFactory::CreateBundleReader(IStream *inputStream, IAppxBundleReader **bundleReader)
-    {
-        // TODO: Implement. Create helper that is called by CreateBundleReader and CreatePackageReader 
-        // and then verify that is a bundle.
-        return static_cast<HRESULT>(Error::NotImplemented);
-    }
-
-    HRESULT STDMETHODCALLTYPE AppxFactory::CreateBundleManifestReader(IStream *inputStream, IAppxBundleManifestReader **manifestReader)
-    {
-        return static_cast<HRESULT>(Error::NotImplemented);
-    }
-
-    // IMSIXFactory
-    HRESULT AppxFactory::MarshalOutString(std::string& internal, LPWSTR *result) noexcept try
-    {
-<<<<<<< HEAD
-        return ResultOf([&]() {
-            ThrowErrorIf(Error::InvalidParameter, (result == nullptr || *result != nullptr), "bad pointer" );
-            auto intermediate = utf8_to_wstring(internal);
-            std::size_t countBytes = sizeof(wchar_t)*(internal.size()+1);
-            *result = reinterpret_cast<LPWSTR>(m_memalloc(countBytes));
-            ThrowErrorIfNot(Error::OutOfMemory, (*result), "Allocation failed!");
-            std::memset(reinterpret_cast<void*>(*result), 0, countBytes);
-            std::memcpy(reinterpret_cast<void*>(*result),
-                        reinterpret_cast<void*>(const_cast<wchar_t*>(intermediate.c_str())),
-                        countBytes - sizeof(wchar_t));
-            return static_cast<HRESULT>(Error::OK);
-        });
-    }
-=======
-        ThrowErrorIf(Error::InvalidParameter, (result == nullptr || *result != nullptr), "bad pointer" );
-        auto intermediate = utf8_to_utf16(internal);
-        std::size_t countBytes = sizeof(wchar_t)*(internal.size()+1);
-        *result = reinterpret_cast<LPWSTR>(m_memalloc(countBytes));
-        ThrowErrorIfNot(Error::OutOfMemory, (*result), "Allocation failed!");
-        std::memset(reinterpret_cast<void*>(*result), 0, countBytes);
-        std::memcpy(reinterpret_cast<void*>(*result),
-                    reinterpret_cast<void*>(const_cast<wchar_t*>(intermediate.c_str())),
-                    countBytes - sizeof(wchar_t));
-        return static_cast<HRESULT>(Error::OK);
-    } CATCH_RETURN();
->>>>>>> 5c9e82fb
-
-    HRESULT AppxFactory::MarshalOutBytes(std::vector<std::uint8_t>& data, UINT32* size, BYTE** buffer) noexcept try
-    {
-        ThrowErrorIf(Error::InvalidParameter, (size==nullptr || buffer == nullptr || *buffer != nullptr), "Bad pointer");
-        *size = static_cast<UINT32>(data.size());
-        *buffer = reinterpret_cast<BYTE*>(m_memalloc(data.size()));
-        ThrowErrorIfNot(Error::OutOfMemory, (*buffer), "Allocation failed");
-        std::memcpy(reinterpret_cast<void*>(*buffer),
-                    reinterpret_cast<void*>(data.data()),
-                    data.size());
-        return static_cast<HRESULT>(Error::OK);
-    } CATCH_RETURN();
-
-    ComPtr<IStream> AppxFactory::GetResource(const std::string& resource)
-    {
-        if(!m_resourcezip) // Initialize it when first needed.
-        {
-            ComPtr<IMSIXFactory> self;
-            ThrowHrIfFailed(QueryInterface(UuidOfImpl<IMSIXFactory>::iid, reinterpret_cast<void**>(&self)));
-            // Get stream of the resource zip file generated at CMake processing.
-            m_resourcesVector = std::vector<std::uint8_t>(Resource::resourceByte, Resource::resourceByte + Resource::resourceLength);
-            auto resourceStream = ComPtr<IStream>::Make<VectorStream>(&m_resourcesVector);
-            m_resourcezip = ComPtr<IStorageObject>::Make<ZipObject>(self.Get(), resourceStream.Get());
-        }
-        auto file = m_resourcezip->GetFile(resource);
-        ThrowErrorIfNot(Error::FileNotFound, file, resource.c_str());
-        return file;
-    }
-} // namespace MSIX 
+//
+//  Copyright (C) 2017 Microsoft.  All rights reserved.
+//  See LICENSE file in the project root for full license information.
+// 
+#include "AppxFactory.hpp"
+#include "UnicodeConversion.hpp"
+#include "Exceptions.hpp"
+#include "ZipObject.hpp"
+#include "AppxPackageObject.hpp"
+#include "MSIXResource.hpp"
+#include "VectorStream.hpp"
+
+namespace MSIX {
+    // IAppxFactory
+    HRESULT STDMETHODCALLTYPE AppxFactory::CreatePackageWriter (
+        IStream* outputStream,
+        APPX_PACKAGE_SETTINGS* ,//settings, TODO: plumb this through
+        IAppxPackageWriter** packageWriter)
+    {
+        return static_cast<HRESULT>(Error::NotImplemented);
+    }
+
+    HRESULT STDMETHODCALLTYPE AppxFactory::CreatePackageReader (
+        IStream* inputStream,
+        IAppxPackageReader** packageReader) noexcept try
+    {
+        ThrowErrorIf(Error::InvalidParameter, (packageReader == nullptr || *packageReader != nullptr), "Invalid parameter");
+        ComPtr<IMSIXFactory> self;
+        ThrowHrIfFailed(QueryInterface(UuidOfImpl<IMSIXFactory>::iid, reinterpret_cast<void**>(&self)));
+        ComPtr<IStream> input(inputStream);
+        auto zip = ComPtr<IStorageObject>::Make<ZipObject>(self.Get(), input);
+        auto result = ComPtr<IAppxPackageReader>::Make<AppxPackageObject>(self.Get(), m_validationOptions, zip);
+        *packageReader = result.Detach();
+        return static_cast<HRESULT>(Error::OK);
+    } CATCH_RETURN();
+
+    HRESULT STDMETHODCALLTYPE AppxFactory::CreateManifestReader(
+        IStream* inputStream,
+        IAppxManifestReader** manifestReader) noexcept
+    {
+        return static_cast<HRESULT>(Error::NotImplemented);
+    }
+
+    HRESULT STDMETHODCALLTYPE AppxFactory::CreateBlockMapReader (
+        IStream* inputStream,
+        IAppxBlockMapReader** blockMapReader) noexcept try
+    {
+        ThrowErrorIf(Error::InvalidParameter, (
+            inputStream == nullptr || 
+            blockMapReader == nullptr || 
+            *blockMapReader != nullptr
+        ),"bad pointer.");
+
+        ComPtr<IMSIXFactory> self;
+        ThrowHrIfFailed(QueryInterface(UuidOfImpl<IMSIXFactory>::iid, reinterpret_cast<void**>(&self)));
+        ComPtr<IStream> stream(inputStream);
+        *blockMapReader = ComPtr<IAppxBlockMapReader>::Make<AppxBlockMapObject>(self.Get(), stream).Detach();
+        return static_cast<HRESULT>(Error::OK);
+    } CATCH_RETURN();
+
+    HRESULT STDMETHODCALLTYPE AppxFactory::CreateValidatedBlockMapReader (
+        IStream* inputStream,
+        LPCWSTR signatureFileName,
+        IAppxBlockMapReader** blockMapReader) noexcept try
+    {
+        ThrowErrorIf(Error::InvalidParameter, (
+            inputStream == nullptr || 
+            signatureFileName == nullptr ||
+            *signatureFileName == '\0' ||
+            blockMapReader == nullptr || 
+            *blockMapReader != nullptr
+        ),"bad pointer.");
+
+        ComPtr<IMSIXFactory> self;
+        ThrowHrIfFailed(QueryInterface(UuidOfImpl<IMSIXFactory>::iid, reinterpret_cast<void**>(&self)));
+        auto stream = ComPtr<IStream>::Make<FileStream>(utf16_to_utf8(signatureFileName), FileStream::Mode::READ);
+        auto signature = ComPtr<IVerifierObject>::Make<AppxSignatureObject>(self.Get(), self->GetValidationOptions(), stream);
+        ComPtr<IStream> input(inputStream);
+        auto validatedStream = signature->GetValidationStream("AppxBlockMap.xml", input);
+        *blockMapReader = ComPtr<IAppxBlockMapReader>::Make<AppxBlockMapObject>(self.Get(), validatedStream).Detach();
+        return static_cast<HRESULT>(Error::OK);
+    } CATCH_RETURN();
+
+    // IAppxBundleFactory
+    HRESULT STDMETHODCALLTYPE AppxFactory::CreateBundleWriter(IStream *outputStream, UINT64 bundleVersion, IAppxBundleWriter **bundleWriter) noexcept try
+    {
+        return static_cast<HRESULT>(Error::NotImplemented);
+    } CATCH_RETURN();
+
+    HRESULT STDMETHODCALLTYPE AppxFactory::CreateBundleReader(IStream *inputStream, IAppxBundleReader **bundleReader) noexcept try
+    {
+        // TODO: Implement. Create helper that is called by CreateBundleReader and CreatePackageReader 
+        // and then verify that is a bundle.
+        return static_cast<HRESULT>(Error::NotImplemented);
+    } CATCH_RETURN();
+
+    HRESULT STDMETHODCALLTYPE AppxFactory::CreateBundleManifestReader(IStream *inputStream, IAppxBundleManifestReader **manifestReader) noexcept try
+    {
+        return static_cast<HRESULT>(Error::NotImplemented);
+    } CATCH_RETURN();
+
+    // IMSIXFactory
+    HRESULT AppxFactory::MarshalOutString(std::string& internal, LPWSTR *result) noexcept try
+    {
+        ThrowErrorIf(Error::InvalidParameter, (result == nullptr || *result != nullptr), "bad pointer" );
+        auto intermediate = utf8_to_wstring(internal);
+        std::size_t countBytes = sizeof(wchar_t)*(internal.size()+1);
+        *result = reinterpret_cast<LPWSTR>(m_memalloc(countBytes));
+        ThrowErrorIfNot(Error::OutOfMemory, (*result), "Allocation failed!");
+        std::memset(reinterpret_cast<void*>(*result), 0, countBytes);
+        std::memcpy(reinterpret_cast<void*>(*result),
+                    reinterpret_cast<void*>(const_cast<wchar_t*>(intermediate.c_str())),
+                    countBytes - sizeof(wchar_t));
+        return static_cast<HRESULT>(Error::OK);
+    } CATCH_RETURN();
+
+    HRESULT AppxFactory::MarshalOutBytes(std::vector<std::uint8_t>& data, UINT32* size, BYTE** buffer) noexcept try
+    {
+        ThrowErrorIf(Error::InvalidParameter, (size==nullptr || buffer == nullptr || *buffer != nullptr), "Bad pointer");
+        *size = static_cast<UINT32>(data.size());
+        *buffer = reinterpret_cast<BYTE*>(m_memalloc(data.size()));
+        ThrowErrorIfNot(Error::OutOfMemory, (*buffer), "Allocation failed");
+        std::memcpy(reinterpret_cast<void*>(*buffer),
+                    reinterpret_cast<void*>(data.data()),
+                    data.size());
+        return static_cast<HRESULT>(Error::OK);
+    } CATCH_RETURN();
+
+    ComPtr<IStream> AppxFactory::GetResource(const std::string& resource)
+    {
+        if(!m_resourcezip) // Initialize it when first needed.
+        {
+            ComPtr<IMSIXFactory> self;
+            ThrowHrIfFailed(QueryInterface(UuidOfImpl<IMSIXFactory>::iid, reinterpret_cast<void**>(&self)));
+            // Get stream of the resource zip file generated at CMake processing.
+            m_resourcesVector = std::vector<std::uint8_t>(Resource::resourceByte, Resource::resourceByte + Resource::resourceLength);
+            auto resourceStream = ComPtr<IStream>::Make<VectorStream>(&m_resourcesVector);
+            m_resourcezip = ComPtr<IStorageObject>::Make<ZipObject>(self.Get(), resourceStream.Get());
+        }
+        auto file = m_resourcezip->GetFile(resource);
+        ThrowErrorIfNot(Error::FileNotFound, file, resource.c_str());
+        return file;
+    }
+} // namespace MSIX 