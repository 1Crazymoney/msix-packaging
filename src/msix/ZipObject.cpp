//
//  Copyright (C) 2017 Microsoft.  All rights reserved.
//  See LICENSE file in the project root for full license information.
// 
#include "Exceptions.hpp"
#include "StreamBase.hpp"
#include "ObjectBase.hpp"
#include "ComHelper.hpp"
#include "ZipObject.hpp"
#include "ZipFileStream.hpp"
#include "InflateStream.hpp"
#include "VectorStream.hpp"

#include <memory>
#include <string>
#include <limits>
#include <functional>
#include <algorithm>
namespace MSIX {
/* Zip File Structure
[LocalFileHeader 1]
[encryption header 1]
[file data 1]
[data descriptor 1]
.
.
[LocalFileHeader n]
[encryption header n]
[file data n]
[data descriptor n]
[archive decryption header]
[archive extra data record]
[CentralFileHeader 1]
.
.
[CentralFileHeader n]
[Zip64EndOfCentralDirectoryRecord]
[Zip64EndOfCentralDirectoryLocator]
[EndCentralDirectoryRecord]
*/
enum class ZipVersions : std::uint16_t
{
    Zip32DefaultVersion = 20,
    Zip64FormatExtension = 45,
};

// from AppNote.txt, section 4.5.2:
enum class HeaderIDs : std::uint16_t
{
    Zip64ExtendedInfo = 0x0001, // Zip64 extended information extra field
    AV                = 0x0007, // AV Info
    RESERVED_1        = 0x0008, // Reserved for extended language encoding data (PFS) (see APPENDIX D)
    OS2               = 0x0009, // OS/2
    NTFS              = 0x000a, // NTFS 
    OpenVMS           = 0x000c, // OpenVMS
    UNIX              = 0x000d, // UNIX
    RESERVED_2        = 0x000e, // Reserved for file stream and fork descriptors
    PatchDescriptor   = 0x000f, // Patch Descriptor
    UNSUPPORTED_1     = 0x0014, // PKCS#7 Store for X.509 Certificates
    UNSUPPORTED_2     = 0x0015, // X.509 Certificate ID and Signature for individual file
    UNSUPPORTED_3     = 0x0016, // X.509 Certificate ID for Central Directory
    UNSUPPORTED_4     = 0x0017, // Strong Encryption Header
    RecordManagement  = 0x0018, // Record Management Controls
    UNSUPPORTED_5     = 0x0019, // PKCS#7 Encryption Recipient Certificate List
    IBMS390           = 0x0065, // IBM S/390 (Z390), AS/400 (I400) attributes - uncompressed
    IBM_Reserved      = 0x0066, // Reserved for IBM S/390 (Z390), AS/400 (I400) attributes - compressed
    RESERVED_3        = 0x4690, // POSZIP 4690 (reserved) 
};

// from ZIP file format specification detailed in AppNote.txt
enum class Signatures : std::uint32_t
{
    LocalFileHeader         = 0x04034b50,
    DataDescriptor          = 0x08074b50,
    CentralFileHeader       = 0x02014b50,
    Zip64EndOfCD            = 0x06064b50,
    Zip64EndOfCDLocator     = 0x07064b50,
    EndOfCentralDirectory   = 0x06054b50,
};

enum class CompressionType : std::uint16_t
{
    Store = 0,
    Deflate = 8,
};

// Hat tip to the people at Facebook.  Timestamp for files in ZIP archive 
// format held constant to make pack/unpack deterministic
enum class MagicNumbers : std::uint16_t
{
    FileTime = 0x6B60,  // kudos to those know this
    FileDate = 0xA2B1,  // :)
};

enum class GeneralPurposeBitFlags : std::uint16_t
{
    UNSUPPORTED_0 = 0x0001,         // Bit 0: If set, indicates that the file is encrypted.

    Deflate_MaxCompress = 0x0002,   // Maximum compression (-exx/-ex), otherwise, normal compression (-en)
    Deflate_FastCompress = 0x0004,  // Fast (-ef), if Max+Fast then SuperFast (-es) compression

    GeneralPurposeBit = 0x0008,     // the field's crc-32 compressed and uncompressed sizes = 0 in the local header
                                    // the correct values are put in the data descriptor immediately following the
                                    // compressed data.
    EnhancedDeflate = 0x0010,
    CompressedPatchedData = 0x0020,
    UNSUPPORTED_6 = 0x0040,         // Strong encryption.
    UnUsed_7 = 0x0080,              // currently unused
    UnUsed_8 = 0x0100,              // currently unused
    UnUsed_9 = 0x0200,              // currently unused
    UnUsed_10 = 0x0400,             // currently unused

    EncodingMustUseUTF8 = 0x0800,   // Language encoding flag (EFS).  File name and comments fields MUST be encoded UTF-8

    UNSUPPORTED_12 = 0x1000,        // Reserved by PKWARE for enhanced compression
    UNSUPPORTED_13 = 0x2000,        // Set when encrypting the Central Directory
    UNSUPPORTED_14 = 0x4000,        // Reserved by PKWARE
    UNSUPPORTED_15 = 0x8000,        // Reserved by PKWARE
};

constexpr GeneralPurposeBitFlags operator &(GeneralPurposeBitFlags a, GeneralPurposeBitFlags b)
{   return static_cast<GeneralPurposeBitFlags>(static_cast<uint16_t>(a) & static_cast<uint16_t>(b));
}

constexpr GeneralPurposeBitFlags operator |(GeneralPurposeBitFlags a, GeneralPurposeBitFlags b)
{   return static_cast<GeneralPurposeBitFlags>(static_cast<uint16_t>(a) | static_cast<uint16_t>(b));
}

// if any of these are set, then fail.
constexpr static const GeneralPurposeBitFlags UnsupportedFlagsMask =
    GeneralPurposeBitFlags::UNSUPPORTED_0  |
    GeneralPurposeBitFlags::UNSUPPORTED_6  |
    GeneralPurposeBitFlags::UNSUPPORTED_12 |
    GeneralPurposeBitFlags::UNSUPPORTED_13 |
    GeneralPurposeBitFlags::UNSUPPORTED_14 |
    GeneralPurposeBitFlags::UNSUPPORTED_15;

//////////////////////////////////////////////////////////////////////////////////////////////
//                              General Zip validation policies                             //
//////////////////////////////////////////////////////////////////////////////////////////////
class OffsetOrSize64bit final : public Meta::FieldBase<OffsetOrSize64bit,   std::uint64_t, Meta::InjectedValidation<OffsetOrSize64bit >> {};
class FieldMustBeEmpty  final : public Meta::VarLenField<FieldMustBeEmpty,  Meta::InvalidFieldValidation<FieldMustBeEmpty>>{};
class VarFieldLenZero   final : public Meta::FieldBase<VarFieldLenZero,     std::uint16_t, Meta::ExactValueValidation<VarFieldLenZero, 0>> {};
class InjectedVal2Bytes final : public Meta::FieldBase<InjectedVal2Bytes,   std::uint16_t, Meta::InjectedValidation<InjectedVal2Bytes> > {};
class InjectedVal4Bytes final : public Meta::FieldBase<InjectedVal4Bytes,   std::uint32_t, Meta::InjectedValidation<InjectedVal4Bytes> > {};
class InjectedVal8Bytes final : public Meta::FieldBase<InjectedVal8Bytes,   std::uint64_t, Meta::InjectedValidation<InjectedVal8Bytes> > {};

class HowCompressed     final : public Meta::FieldBase<HowCompressed,       
    std::uint16_t, Meta::OnlyEitherValueValidation<HowCompressed, 
        static_cast<std::uint16_t>(CompressionType::Deflate), 
        static_cast<std::uint16_t>(CompressionType::Store)>
    > {};

/*  FROM APPNOTE.TXT section 4.5.3:
    If one of the size or offset fields in the Local or Central directory
    record is too small to hold the required data, a Zip64 extended information 
    record is created.  The order of the fields in the zip64 extended 
    information record is fixed, but the fields MUST only appear if the 
    corresponding Local or Central directory record field is set to 0xFFFF 
    or 0xFFFFFFFF.

    Note: all fields stored in Intel low-byte/high-byte order.
*/
//////////////////////////////////////////////////////////////////////////////////////////////
//                                  Zip64ExtendedInformation                                //
//////////////////////////////////////////////////////////////////////////////////////////////
class Z64ExtInfoSize    final : public Meta::FieldBase<Z64ExtInfoSize,      std::uint16_t, Meta::OnlyEitherValueValidation<Z64ExtInfoSize, 24, 28>> {};
class Z64ExtInfoHeader  final : public Meta::FieldBase<Z64ExtInfoHeader,    
    std::uint16_t, Meta::ExactValueValidation<Z64ExtInfoHeader, 
        static_cast<std::uint16_t>(HeaderIDs::Zip64ExtendedInfo)>
    > {};

class Zip64ExtendedInformation final : public Meta::StructuredObject<Zip64ExtendedInformation,
    Z64ExtInfoHeader,   // 0 - tag for the "extra" block type               2 bytes(0x0001)
    Z64ExtInfoSize,     // 1 - size of this "extra" block                   2 bytes
    Meta::Field8Bytes,  // 2 - Original uncompressed file size              8 bytes
                        // No point in validating these as it is actually 
                        // possible to have a 0-byte file... Who knew.
    Meta::Field8Bytes,  // 3 - Compressed file size                         8 bytes
                        // No point in validating these as it is actually 
                        // possible to have a 0-byte file... Who knew.    
    InjectedVal8Bytes   // 4 - Offset of local header record                8 bytes
    //Meta::Field4Bytes // 5 - number of the disk on which the file starts  4 bytes -- ITS A FAAKEE!
>
{
public:
    void ValidateField(size_t field) override
    {
        ULARGE_INTEGER pos = {0};        
        switch (field)
        {
        case 4:
            ThrowErrorIfNot(Error::ZipBadExtendedData, Field<4>().value < m_start.QuadPart, "invalid relative header offset");         
            break;
        default:
            UNEXPECTED;
        }
    }

    Zip64ExtendedInformation(ULARGE_INTEGER start, IStream* stream) : m_start(start), m_stream(stream)
    {
        ConfigureField<4>();
    }

    std::uint64_t GetUncompressedSize()         noexcept { return Field<2>().value; }
    void SetUncompressedSize(std::uint64_t v)   noexcept { Field<2>().value = v; }
    std::uint64_t GetCompressedSize()           noexcept { return Field<3>().value; }
    void SetCompressedSize(std::uint64_t v)     noexcept { Field<3>().value = v; }
    std::uint64_t GetRelativeOffset()           noexcept { return Field<4>().value; }
    void SetRelativeOffset(std::uint64_t v)     noexcept { Field<4>().value = v; }

private:
    ULARGE_INTEGER  m_start;
    ComPtr<IStream> m_stream;
};

/*  TODO: Implement large file support.
This type currently represents a "zip32" Central Directory Header.  We need to create a new field type (offset)
to replace the type for fields 8 & 9 whose implementation is determined by the version needed to extract (field 2)'s
value.

This type would replace its existing compressed & uncompressed sizes properties (encapsulated in fields 8 & 9)
with a 64-bit value version of those methods:
std::uint64_t GetCompressedSize()   { ...
std::uint64_t GetUncompressedSize() { ...
void SetCompressedSize  (std::uint64_t...
void SetUncompressedSize(std::uint64_t...

The underlying implementation of these methods would validate the resulting in/out values and pass the correct
static_casted value to the new meta object type (offset) which would then hold the correct value, as well
as handle the correct sizes w.r.t. (de)serialization.

As-is I don't believe that we "need" this for now, so keeping the implementation "simpler" is probably the correct
answer for now.
*/
//////////////////////////////////////////////////////////////////////////////////////////////
//                              CentralDirectoryFileHeader                                  //
//////////////////////////////////////////////////////////////////////////////////////////////
class CDFH_Header       final : public Meta::FieldBase<CDFH_Header,
    std::uint32_t, Meta::ExactValueValidation<CDFH_Header,
        static_cast<std::uint32_t>(Signatures::CentralFileHeader)>
    > {};

class CDFH_DiskNumber   final : public Meta::FieldBase<CDFH_DiskNumber,     std::uint16_t, Meta::ExactValueValidation<CDFH_DiskNumber, 0>> {};
class CDFH_ExtraField   final : public Meta::VarLenField<CDFH_ExtraField,   Meta::InjectedValidation<CDFH_ExtraField>> {};

template <class Derived>
class CDFH_GPBitValidation // there are exactly two values that this field is allowed to be
{
public:
    static void Validate(std::size_t, Derived* self) {
        ThrowErrorIfNot(Error::ZipCentralDirectoryHeader,
            0 == (self->value & static_cast<std::uint16_t>(UnsupportedFlagsMask)),
            "unsupported flag(s) specified");
    }
};

class CDFH_GPBit       final : public Meta::FieldBase<CDFH_GPBit,          std::uint16_t, CDFH_GPBitValidation<CDFH_GPBit>> {};

class CentralDirectoryFileHeader final : public Meta::StructuredObject<CentralDirectoryFileHeader,
    CDFH_Header,       // 0 - central file header signature   4 bytes(0x02014b50)
    Meta::Field2Bytes, // 1 - version made by                 2 bytes
    Meta::Field2Bytes, // 2 - version needed to extract       2 bytes
    CDFH_GPBit,        // 3 - general purpose bit flag        2 bytes
    HowCompressed,     // 4 - compression method              2 bytes
    Meta::Field2Bytes, // 5 - last mod file time              2 bytes
    Meta::Field2Bytes, // 6 - last mod file date              2 bytes
    Meta::Field4Bytes, // 7 - crc - 32                        4 bytes
    Meta::Field4Bytes, // 8 - compressed size                 4 bytes
    Meta::Field4Bytes, // 9 - uncompressed size               4 bytes
    InjectedVal2Bytes, //10 - file name length                2 bytes
    InjectedVal2Bytes, //11 - extra field length              2 bytes
    VarFieldLenZero,   //12 - file comment length             2 bytes
    CDFH_DiskNumber,   //13 - disk number start               2 bytes
    Meta::Field2Bytes, //14 - internal file attributes        2 bytes
    Meta::Field4Bytes, //15 - external file attributes        4 bytes
    InjectedVal4Bytes, //16 - relative offset of local header 4 bytes
    Meta::FieldNBytes, //17 - file name(variable size)
    CDFH_ExtraField,   //18 - extra field(variable size)
    FieldMustBeEmpty   //19 - file comment(variable size)
    >
{
public:
    void ValidateField(size_t field) override
    {
        ULARGE_INTEGER pos = {0};

        switch(field)
        {
        case 10:
            ThrowErrorIfNot(Error::ZipCentralDirectoryHeader, (Field<10>().value != 0), "unsupported file name size");
            Field<17>().value.resize(Field<10>().value, 0);
            break;
        case 11:
            if (Field<11>().value != 0) { Field<18>().value.resize(Field<11>().value, 0); }  
            break;
        case 16:
            ThrowHrIfFailed(m_stream->Seek({0}, StreamBase::Reference::CURRENT, &pos));
            if (!GetIsZip64())
            {   ThrowErrorIf(Error::ZipCentralDirectoryHeader, (Field<16>().value >= pos.QuadPart), "invalid relative header offset");
            }
            else
            {   ThrowErrorIf(Error::ZipCentralDirectoryHeader, (Field<16>().value != 0xFFFFFFFF), "invalid zip64 local header offset");
            }        
            break;
        case 18:
            // Only process for Zip64ExtendedInformation
            if (Field<18>().value.size() > 2 && Field<18>().value[0] == 0x01 && Field<18>().value[1] == 0x00)
            {
                LARGE_INTEGER zero = {0};
                ThrowHrIfFailed(m_stream->Seek(zero, StreamBase::Reference::CURRENT, &pos));
                auto vectorStream = ComPtr<IStream>::Make<VectorStream>(&Field<18>().value);
                m_extendedInfo = std::make_unique<Zip64ExtendedInformation>(pos, vectorStream.Get());
                ThrowErrorIfNot(Error::ZipCentralDirectoryHeader,(Field<18>().value.size() >= m_extendedInfo->Size()),"Unexpected extended info size");
                m_extendedInfo->Read(vectorStream.Get());
            }
            break;
        default:
            UNEXPECTED;
        }
    }

    CentralDirectoryFileHeader(bool isZip64, IStream* s) : m_isZip64(isZip64), m_stream(s)
    {
        ConfigureField<10>();
        ConfigureField<11>();
        ConfigureField<16>();
        ConfigureField<18>();

        SetSignature(static_cast<std::uint32_t>(Signatures::CentralFileHeader));
        SetVersionMadeBy(static_cast<std::uint16_t>(ZipVersions::Zip64FormatExtension));
        SetVersionNeededToExtract(static_cast<std::uint16_t>(ZipVersions::Zip32DefaultVersion));  // only set to Zip64FormatExtension iff required!
        SetLastModFileDate(static_cast<std::uint16_t>(MagicNumbers::FileDate));
        SetLastModFileTime(static_cast<std::uint16_t>(MagicNumbers::FileTime));
        SetExtraFieldLength(0);
        SetFileCommentLength(0);
        SetDiskNumberStart(0);
        SetInternalFileAttributes(0);
        SetExternalFileAttributes(0);
    }

    bool IsGeneralPurposeBitSet() noexcept
    {   return ((GetGeneralPurposeBitFlags() & GeneralPurposeBitFlags::GeneralPurposeBit) == GeneralPurposeBitFlags::GeneralPurposeBit);
    }

    std::uint16_t GetVersionNeededToExtract()           noexcept { return Field<2>().value; }
    GeneralPurposeBitFlags GetGeneralPurposeBitFlags()  noexcept { return static_cast<GeneralPurposeBitFlags>(Field<3>().value); }
    void SetGeneralPurposeBitFlags(std::uint16_t value) noexcept { Field<3>().value = value; }
    std::uint16_t GetCompressionMethod()                noexcept { return Field<4>().value; }
    void SetCompressionMethod(std::uint16_t value)      noexcept { Field<4>().value= value; }
    std::uint32_t GetCrc32()                            noexcept { return Field<7>().value; }
    void SetCrc(std::uint32_t value)                    noexcept { Field<7>().value = value; }

    std::uint64_t GetCompressedSize() noexcept
    {
        if (!m_extendedInfo.get()) {
            return static_cast<std::uint64_t>(Field<8>().value);
        }
        return m_extendedInfo->GetCompressedSize();
    }

    // TODO: on-demand create m_extendedInfo?
    void SetCompressedSize(std::uint32_t value) noexcept { Field<8>().value = value; }

    std::uint64_t GetUncompressedSize() noexcept
    {
        if (!m_extendedInfo.get()) {
            return static_cast<std::uint64_t>(Field<9>().value);
        }
        return m_extendedInfo->GetUncompressedSize();
    }

    // TODO: on-demand create m_extendedInfo?
    void SetUncompressedSize(std::uint32_t value) noexcept { Field<9>().value = value; }

    std::uint64_t GetRelativeOffsetOfLocalHeader() noexcept
    {
        if (!m_extendedInfo.get()) {
            return static_cast<std::uint64_t>(Field<16>().value);
        }
        return m_extendedInfo->GetRelativeOffset();
    }

    // TODO: on-demand create m_extendedInfo?
    void SetRelativeOffsetOfLocalHeader(std::uint32_t value) noexcept { Field<16>().value = value; }

    std::string GetFileName()
    {
        auto data = Field<17>().value;
        return std::string(data.begin(), data.end());
    }

    void SetFileName(std::string name)
    {
        auto data = Field<17>().value;
        data.resize(name.size());
        data.assign(name.begin(), name.end());
        SetFileNameLength(static_cast<std::uint16_t>(name.size()));
    }

    inline bool GetIsZip64() noexcept { return m_isZip64; }

private:
    void SetSignature(std::uint32_t value)              noexcept { Field<0>().value = value; }
    void SetVersionMadeBy(std::uint16_t value)          noexcept { Field<1>().value = value; }
    void SetVersionNeededToExtract(std::uint16_t value) noexcept { Field<2>().value = value; }
    void SetLastModFileTime(std::uint16_t value)        noexcept { Field<5>().value = value; }
    void SetLastModFileDate(std::uint16_t value)        noexcept { Field<6>().value = value; }
    void SetFileNameLength(std::uint16_t value)         noexcept { Field<10>().value = value; }
    void SetExtraFieldLength(std::uint16_t value)       noexcept { Field<11>().value = value; }
    std::uint16_t GetExtraFieldLength()                 noexcept { return Field<11>().value;  }
    void SetFileCommentLength(std::uint16_t value)      noexcept { Field<12>().value = value; }
    void SetDiskNumberStart(std::uint16_t value)        noexcept { Field<13>().value = value; }
    void SetInternalFileAttributes(std::uint16_t value) noexcept { Field<14>().value = value; }
    void SetExternalFileAttributes(std::uint16_t value) noexcept { Field<15>().value = value; }

    std::unique_ptr<Zip64ExtendedInformation> m_extendedInfo;
    ComPtr<IStream> m_stream;
    bool m_isZip64 = false;
};//class CentralDirectoryFileHeader

//////////////////////////////////////////////////////////////////////////////////////////////
//                                  LocalFileHeader                                         //
//////////////////////////////////////////////////////////////////////////////////////////////
class LFH_Header        final : public Meta::FieldBase<LFH_Header,
    std::uint32_t, Meta::ExactValueValidation<LFH_Header,
        static_cast<std::uint32_t>(Signatures::LocalFileHeader)>
    > {};

class LFH_VersionNeeded final : public Meta::FieldBase<LFH_VersionNeeded,
    std::uint16_t, Meta::OnlyEitherValueValidation<LFH_VersionNeeded, 
        static_cast<std::uint16_t>(ZipVersions::Zip32DefaultVersion), 
        static_cast<std::uint16_t>(ZipVersions::Zip64FormatExtension)>
    > {};

class LocalFileHeader final : public Meta::StructuredObject<LocalFileHeader, 
    LFH_Header,         // 0 - local file header signature     4 bytes(0x04034b50)
    LFH_VersionNeeded,  // 1 - version needed to extract       2 bytes
    InjectedVal2Bytes,  // 2 - general purpose bit flag        2 bytes
    HowCompressed,      // 3 - compression method              2 bytes
    Meta::Field2Bytes,  // 4 - last mod file time              2 bytes
    Meta::Field2Bytes,  // 5 - last mod file date              2 bytes
    InjectedVal4Bytes,  // 6 - crc - 32                        4 bytes
    InjectedVal4Bytes,  // 7 - compressed size                 4 bytes
    Meta::Field4Bytes,  // 8 - uncompressed size               4 bytes
    InjectedVal2Bytes,  // 9 - file name length                2 bytes
    InjectedVal2Bytes,  // 10- extra field length              2 bytes
    Meta::FieldNBytes,  // 11- file name                       (variable size)
    Meta::FieldNBytes   // 12- extra field                     (variable size)
>
{
public:
    void ValidateField(size_t field) override
    {
        switch (field)
        {
        case 2:
            ThrowErrorIfNot(Error::ZipLocalFileHeader, ((Field<2>().value & static_cast<std::uint16_t>(UnsupportedFlagsMask)) == 0), "unsupported flag(s) specified");
            ThrowErrorIfNot(Error::ZipLocalFileHeader, (IsGeneralPurposeBitSet() == m_directoryEntry->IsGeneralPurposeBitSet()), "inconsistent general purpose bits specified");        
            break;
        case 6:
            ThrowErrorIfNot(Error::ZipLocalFileHeader, (!IsGeneralPurposeBitSet() || (Field<6>().value == 0)), "Invalid Zip CRC");
            break;
        case 7:
            ThrowErrorIfNot(Error::ZipLocalFileHeader, (!IsGeneralPurposeBitSet() || (Field<7>().value == 0)), "Invalid Zip CRC");
            break;
        case 9:
            ThrowErrorIfNot(Error::ZipLocalFileHeader, (Field<9>().value != 0), "unsupported file name size");
            Field<11>().value.resize(GetFileNameLength(), 0);
            break;
        case 10:
            // Even if we don't validate them, we need to read the extra field
            if (Field<10>().value != 0) { Field<12>().value.resize(Field<10>().value,0); }
            break;
        default:
            UNEXPECTED;
        }
    }

    LocalFileHeader(std::shared_ptr<CentralDirectoryFileHeader> directoryEntry) : m_isZip64(directoryEntry->GetIsZip64()), m_directoryEntry(directoryEntry)
    {
        ConfigureField<2>();
        ConfigureField<6>();
        ConfigureField<7>();
        ConfigureField<9>();
        ConfigureField<10>();
    }

    bool IsGeneralPurposeBitSet() noexcept
    {   return ((GetGeneralPurposeBitFlags() & GeneralPurposeBitFlags::GeneralPurposeBit) == GeneralPurposeBitFlags::GeneralPurposeBit);
    }

    GeneralPurposeBitFlags GetGeneralPurposeBitFlags() noexcept { return static_cast<GeneralPurposeBitFlags>(Field<2>().value); }
    CompressionType GetCompressionType() noexcept { return static_cast<CompressionType>(Field<3>().value); }

    std::uint64_t GetCompressedSize() noexcept
    {   return IsGeneralPurposeBitSet() ? m_directoryEntry->GetCompressedSize() : static_cast<std::uint64_t>(Field<7>().value);
    }

    std::uint64_t GetUncompressedSize() noexcept
    {   return IsGeneralPurposeBitSet() ? m_directoryEntry->GetUncompressedSize() : static_cast<std::uint64_t>(Field<8>().value);
    }

    std::uint16_t GetFileNameLength()                  noexcept { return Field<9>().value;  }
    std::uint16_t GetExtraFieldLength()                noexcept { return Field<10>().value; }
    void SetGeneralPurposeBitFlag(std::uint16_t value) noexcept { Field<2>().value = value;  }
    void SetCompressedSize(std::uint32_t value)        noexcept { Field<7>().value = value;  }
    void SetUncompressedSize(std::uint32_t value)      noexcept { Field<8>().value = value;  }
    void SetFileNameLength(std::uint16_t value)        noexcept { Field<9>().value = value;  }
    void SetExtraFieldLength(std::uint16_t value)      noexcept { Field<10>().value = value; }

    std::string GetFileName()
    {
        auto data = Field<11>().value;
        return std::string(data.begin(), data.end());
    }

    void SetFileName(std::string name)
    {
        auto data = Field<11>().value;
        data.resize(name.size());
        data.assign(name.begin(), name.end());
        SetFileNameLength(static_cast<std::uint16_t>(name.size()));
    }
protected:
    bool                                        m_isZip64        = false;
    std::shared_ptr<CentralDirectoryFileHeader> m_directoryEntry = nullptr;
}; //class LocalFileHeader

//////////////////////////////////////////////////////////////////////////////////////////////
//                              Zip64EndOfCentralDirectoryRecord                            //
//////////////////////////////////////////////////////////////////////////////////////////////
class Z64DiskNumber     final : public Meta::FieldBase<Z64DiskNumber,       std::uint32_t, Meta::ExactValueValidation<Z64DiskNumber, 0>> {};
class Z64EOCDRecord     final : public Meta::FieldBase<Z64EOCDRecord,       std::uint32_t, Meta::ExactValueValidation<Z64EOCDRecord, static_cast<std::uint32_t>(Signatures::Zip64EndOfCD)>> {};
class Z64EOCDRVersion   final : public Meta::FieldBase<Z64EOCDRVersion,     std::uint16_t, Meta::ExactValueValidation<Z64EOCDRVersion, static_cast<std::uint16_t>(ZipVersions::Zip64FormatExtension)>> {};
class Z64EOCDRCount     final : public Meta::FieldBase<Z64EOCDRCount,       std::uint64_t, Meta::NotValueValidation<Z64EOCDRCount, 0>> {};

class Zip64EndOfCentralDirectoryRecord final : public Meta::StructuredObject<Zip64EndOfCentralDirectoryRecord, 
    Z64EOCDRecord,     // 0 - zip64 end of central dir signature                            4 bytes(0x06064b50)
    InjectedVal8Bytes, // 1 - size of zip64 end of central directory record                 8 bytes
    Z64EOCDRVersion,   // 2 - version made by                                               2 bytes
    Z64EOCDRVersion,   // 3 - version needed to extract                                     2 bytes
    Z64DiskNumber,     // 4 - number of this disk                                           4 bytes
    Z64DiskNumber,     // 5 - number of the disk with the start of the central directory    4 bytes
    Z64EOCDRCount,     // 6 - total number of entries in the central directory on this disk 8 bytes
    Z64EOCDRCount,     // 7 - total number of entries in the central directory              8 bytes
    InjectedVal8Bytes, // 8 - size of the central directory                                 8 bytes
    InjectedVal8Bytes, // 9 - offset of start of central directory with respect to the
                       //     starting disk number                                          8 bytes
    FieldMustBeEmpty   //10 - zip64 extensible data sector                                  (variable size)
    >
{
public:
    void ValidateField(size_t field) override
    {
        ULARGE_INTEGER pos = {0};
        ThrowHrIfFailed(m_stream->Seek({0}, StreamBase::Reference::CURRENT, &pos));
        
        switch (field)
        {
        case 1:
            //4.3.14.1 The value stored into the "size of zip64 end of central
            //    directory record" should be the size of the remaining
            //    record and should not include the leading 12 bytes.
            ThrowErrorIfNot(Error::Zip64EOCDRecord, (Field<1>().value == (this->Size() - 12)), "invalid size of zip64 EOCD");
            break;
        case 8:
            ThrowErrorIfNot(Error::Zip64EOCDRecord, ((Field<8>().value != 0) && (Field<8>().value < pos.QuadPart)), "invalid size of central directory");
            break;
        case 9:
            ThrowErrorIfNot(Error::Zip64EOCDRecord, ((Field<9>().value != 0) && (Field<9>().value < pos.QuadPart)), "invalid size of central directory");
            break;
        default:
            UNEXPECTED;
        }
    }

    void Validate()
    {
        ThrowErrorIfNot(Error::Zip64EOCDRecord, (Field<7>().value == this->GetTotalNumberOfEntries()), "invalid total number of entries");
    }

    Zip64EndOfCentralDirectoryRecord(const ComPtr<IStream>& s) : m_stream(s)
    {
        ConfigureField<1>(); // TODO: can we make this a static value instead?
        ConfigureField<8>();
        ConfigureField<9>();

        SetSignature(static_cast<std::uint32_t>(Signatures::Zip64EndOfCD));
        SetGetSizeOfZip64CDRecord(this->Size() - 12);
        SetVersionMadeBy(static_cast<std::uint16_t>(ZipVersions::Zip64FormatExtension));
        SetVersionNeededToExtract(static_cast<std::uint16_t>(ZipVersions::Zip64FormatExtension));
        SetNumberOfThisDisk(0);
        SetTotalNumberOfEntries(0);
    }

    std::uint64_t GetTotalNumberOfEntries() noexcept { return Field<6>().value; }

    void SetTotalNumberOfEntries(std::uint64_t value) noexcept
    {
        Field<6>().value = value;
        Field<7>().value = value;
    }

    std::uint64_t GetSizeOfCD()                         noexcept { return Field<8>().value; }
    void SetSizeOfCD(std::uint64_t value)               noexcept { Field<8>().value = value; }
    std::uint64_t GetOffsetStartOfCD()                  noexcept { return Field<9>().value; }
    void SetOffsetfStartOfCD(std::uint64_t value)       noexcept { Field<9>().value = value; }

private:
    void SetSignature(std::uint32_t value)              noexcept { Field<0>().value = value; }
    void SetGetSizeOfZip64CDRecord(std::uint64_t value) noexcept { Field<1>().value = value; }
    void SetVersionMadeBy(std::uint16_t value)          noexcept { Field<2>().value = value; }
    void SetVersionNeededToExtract(std::uint16_t value) noexcept { Field<3>().value = value; }
    void SetNumberOfThisDisk(std::uint32_t value)       noexcept { Field<4>().value = value; }

    ComPtr<IStream> m_stream;
}; //class Zip64EndOfCentralDirectoryRecord

//////////////////////////////////////////////////////////////////////////////////////////////
//                          Zip64EndOfCentralDirectoryLocator                               //
//////////////////////////////////////////////////////////////////////////////////////////////
class Z64EOCDLocator    final : public Meta::FieldBase<Z64EOCDLocator,      std::uint32_t, Meta::ExactValueValidation<Z64EOCDLocator, static_cast<std::uint32_t>(Signatures::Zip64EndOfCDLocator)>> {};
class Z64StartOfDisks   final : public Meta::FieldBase<Z64StartOfDisks,    std::uint32_t, Meta::ExactValueValidation<Z64StartOfDisks, 0>> {};
class Z64NumberOfDisks  final : public Meta::FieldBase<Z64NumberOfDisks,    std::uint32_t, Meta::ExactValueValidation<Z64NumberOfDisks, 1>> {};

class Zip64EndOfCentralDirectoryLocator final : public Meta::StructuredObject<Zip64EndOfCentralDirectoryLocator,
    Z64EOCDLocator,     // 0 - zip64 end of central dir locator signature        4 bytes(0x07064b50)
    Z64StartOfDisks,    // 1 - number of the disk with the start of the zip64
                        //     end of central directory                          4 bytes
    OffsetOrSize64bit,  // 2 - relative offset of the zip64 end of central
                        //     directory record                                  8 bytes
    Z64NumberOfDisks    // 3 - total number of disks                             4 bytes
    >
{
public:
    void ValidateField(size_t field) override
    {
        ULARGE_INTEGER pos = {0};        
        switch (field)
        {
        case 2:
            ThrowHrIfFailed(m_stream->Seek({0}, StreamBase::Reference::CURRENT, &pos));
            ThrowErrorIfNot(Error::Zip64EOCDLocator, ((Field<2>().value != 0) && (Field<2>().value < pos.QuadPart)), "Invalid relative offset");            
        break;
        default:
            UNEXPECTED;
        }
    }

    Zip64EndOfCentralDirectoryLocator(const ComPtr<IStream>& s) : m_stream(s)
    {
        ConfigureField<2>();   
        // set smart defaults.
        SetSignature(static_cast<std::uint32_t>(Signatures::Zip64EndOfCDLocator));
        SetNumberOfDisk(0);
        SetTotalNumberOfDisks(1);
    }

    std::uint64_t GetRelativeOffset()               noexcept { return Field<2>().value; }
    void SetRelativeOffset(std::uint64_t value)     noexcept { Field<2>().value = value; }

private:
    void SetSignature(std::uint32_t value)          noexcept { Field<0>().value = value; }
    void SetNumberOfDisk(std::uint32_t value)       noexcept { Field<1>().value = value; }
    void SetTotalNumberOfDisks(std::uint32_t value) noexcept { Field<3>().value = value; }

    ComPtr<IStream> m_stream;
}; //class Zip64EndOfCentralDirectoryLocator

//////////////////////////////////////////////////////////////////////////////////////////////
//                              EndOfCentralDirectoryRecord                                 //
//////////////////////////////////////////////////////////////////////////////////////////////
class EOCDSignature     final : public Meta::FieldBase<EOCDSignature,       std::uint32_t, Meta::ExactValueValidation<EOCDSignature, static_cast<std::uint32_t>(Signatures::EndOfCentralDirectory)>> {};
class EOCDNumberDisks   final : public Meta::FieldBase<EOCDNumberDisks,     std::uint16_t, Meta::OnlyEitherValueValidation<EOCDNumberDisks, 0, 0xFFFF>> {};

class EndCentralDirectoryRecord final : public Meta::StructuredObject<EndCentralDirectoryRecord,
    EOCDSignature,      // 0 - end of central dir signature              4 bytes  (0x06054b50)
    EOCDNumberDisks,    // 1 - number of this disk                       2 bytes
    EOCDNumberDisks,    // 2 - number of the disk with the start of the
                        //     central directory                         2 bytes
    Meta::Field2Bytes,  // 3 - total number of entries in the central
                        //     directory on this disk                    2 bytes
    Meta::Field2Bytes,  // 4 - total number of entries in the central
                        //     directory                                 2 bytes
    Meta::Field4Bytes,  // 5 - size of the central directory             4 bytes
    Meta::Field4Bytes,  // 6 - offset of start of central directory with
                        //     respect to the starting disk number       4 bytes
    VarFieldLenZero,    // 7 - .ZIP file comment length                  2 bytes
    FieldMustBeEmpty    // 8 - .ZIP file comment                         (variable size)
    >
{
public:
    void Validate()
    {
        if (Field<1>().value != Field<2>().value) { throw std::invalid_argument("field missmatch"); }
        if (Field<3>().value != Field<4>().value) { throw std::invalid_argument("field missmatch"); }

        m_isZip64 = (0xFFFF == Field<2>().value);
        if (Field<3>().value != 0 && Field<3>().value != 0xFFFF)
        {   m_archiveHasZip64Locator = false;
        }
        if(m_archiveHasZip64Locator)
        {
            if((Field<5>().value != 0) && (Field<5>().value != 0xFFFFFFFF)) {
                throw std::invalid_argument("unsupported size of central directory");
            }
            if ((Field<6>().value != 0) && (Field<6>().value != 0xFFFFFFFF)) {
                throw std::invalid_argument("unsupported offset of start of central directory");
            }
        }
    }
    
    EndCentralDirectoryRecord()
    {
        SetSignature(static_cast<std::uint32_t>(Signatures::EndOfCentralDirectory));
        SetNumberOfDisk(0);
        SetDiskStart(0);
        // by default, the next 12 bytes need to be: FFFF FFFF  FFFF FFFF  FFFF FFFF
        SetTotalNumberOfEntries          (std::numeric_limits<std::uint16_t>::max());
        SetTotalEntriesInCentralDirectory(std::numeric_limits<std::uint16_t>::max());
        SetSizeOfCentralDirectory        (std::numeric_limits<std::uint32_t>::max());
        SetOffsetOfCentralDirectory      (std::numeric_limits<std::uint32_t>::max());
        // last 2 bytes need to be : 00
        SetCommentLength(0);
    }
    
<<<<<<< HEAD
    const char* ZipObject::GetPathSeparator() { return "/"; }
=======
    bool GetArchiveHasZip64Locator()                            noexcept { return m_archiveHasZip64Locator; }
    bool GetIsZip64()                                           noexcept { return m_isZip64; }
    std::uint64_t GetNumberOfCentralDirectoryEntries()          noexcept { return static_cast<std::uint64_t>(Field<3>().value); }
    std::uint64_t GetStartOfCentralDirectory()                  noexcept { return static_cast<std::uint64_t>(Field<6>().value); }

private:
    bool m_isZip64 = false;
    bool m_archiveHasZip64Locator = true;
    
    void SetSignature(std::uint32_t value)                      noexcept { Field<0>().value = value; }
    void SetNumberOfDisk(std::uint16_t value)                   noexcept { Field<1>().value = value; }
    void SetDiskStart(std::uint16_t value)                      noexcept { Field<2>().value = value; }
    void SetTotalNumberOfEntries(std::uint16_t value)           noexcept { Field<3>().value = value; }
    void SetTotalEntriesInCentralDirectory(std::uint16_t value) noexcept { Field<4>().value = value; }
    void SetSizeOfCentralDirectory(std::uint32_t value)         noexcept { Field<5>().value = value; }
    void SetOffsetOfCentralDirectory(std::uint32_t value)       noexcept { Field<6>().value = value; }
    std::uint32_t GetOffsetOfCentralDirectory()                 noexcept { return Field<6>().value;  }
    void SetCommentLength(std::uint16_t value)                  noexcept { Field<7>().value = value; }
};//class EndCentralDirectoryRecord

//////////////////////////////////////////////////////////////////////////////////////////////
//                              ZipObject member implementation                             //
//////////////////////////////////////////////////////////////////////////////////////////////                                                          
std::vector<std::string> ZipObject::GetFileNames(FileNameOptions)
{
    std::vector<std::string> result;
    std::for_each(m_streams.begin(), m_streams.end(), [&result](auto it)
    {
        result.push_back(it.first);
    });
    return result;
}

ComPtr<IStream> ZipObject::GetFile(const std::string& fileName)
{   // TODO: Make this on-demand populate m_streams and then pull from there.
    auto result = m_streams.find(fileName);
    if (result == m_streams.end())
    {
        return ComPtr<IStream>();
    }        
    return result->second;
}

ZipObject::ZipObject(IMSIXFactory* appxFactory, const ComPtr<IStream>& stream) : m_factory(appxFactory), m_stream(stream)
{   // Confirm that the file IS the correct format
    EndCentralDirectoryRecord endCentralDirectoryRecord;
    LARGE_INTEGER pos = {0};
    pos.QuadPart = -1 * endCentralDirectoryRecord.Size();
    ThrowHrIfFailed(m_stream->Seek(pos, StreamBase::Reference::END, nullptr));
    endCentralDirectoryRecord.Read(m_stream.Get());

    // find where the zip central directory exists.
    std::uint64_t offsetStartOfCD = 0;
    std::uint64_t totalNumberOfEntries = 0;
    Zip64EndOfCentralDirectoryLocator zip64Locator(m_stream.Get());        
    if (!endCentralDirectoryRecord.GetArchiveHasZip64Locator())
    {
        offsetStartOfCD      = endCentralDirectoryRecord.GetStartOfCentralDirectory();
        totalNumberOfEntries = endCentralDirectoryRecord.GetNumberOfCentralDirectoryEntries();
    }
    else
    {   // Make sure that we have a zip64 end of central directory locator            
        pos.QuadPart = -1*(endCentralDirectoryRecord.Size() + zip64Locator.Size());
        ThrowHrIfFailed(m_stream->Seek(pos, StreamBase::Reference::END, nullptr));
        zip64Locator.Read(m_stream.Get());

        // now read the end of zip central directory record
        Zip64EndOfCentralDirectoryRecord zip64EndOfCentralDirectory(m_stream);
        pos.QuadPart = zip64Locator.GetRelativeOffset();
        ThrowHrIfFailed(m_stream->Seek(pos, StreamBase::Reference::START, nullptr));
        zip64EndOfCentralDirectory.Read(m_stream.Get());            
        offsetStartOfCD = zip64EndOfCentralDirectory.GetOffsetStartOfCD();
        totalNumberOfEntries = zip64EndOfCentralDirectory.GetTotalNumberOfEntries();
    }
>>>>>>> 5c9e82fb

    // read the zip central directory
    std::map<std::string, std::shared_ptr<CentralDirectoryFileHeader>> centralDirectory;
    pos.QuadPart = offsetStartOfCD;
    ThrowHrIfFailed(m_stream->Seek(pos, StreamBase::Reference::START, nullptr));
    for (std::uint32_t index = 0; index < totalNumberOfEntries; index++)
    {
        auto centralFileHeader = std::make_shared<CentralDirectoryFileHeader>(endCentralDirectoryRecord.GetIsZip64(), m_stream.Get());
        centralFileHeader->Read(m_stream.Get());
        // TODO: ensure that there are no collisions on name!
        centralDirectory.insert(std::make_pair(centralFileHeader->GetFileName(), centralFileHeader));
    }

    if (endCentralDirectoryRecord.GetArchiveHasZip64Locator())
    {   // We should have no data between the end of the last central directory header and the start of the EoCD
        ULARGE_INTEGER uPos = {0};
        ThrowHrIfFailed(m_stream->Seek({0}, StreamBase::Reference::CURRENT, &uPos));
        ThrowErrorIfNot(Error::ZipHiddenData, (uPos.QuadPart == zip64Locator.GetRelativeOffset()), "hidden data unsupported");
    }

    // TODO: change population of m_streams into cache semantics and move into ZipObject::GetFile
    // Read the file repository
    for (const auto& centralFileHeader : centralDirectory)
    {
        pos.QuadPart = centralFileHeader.second->GetRelativeOffsetOfLocalHeader();
        ThrowHrIfFailed(m_stream->Seek(pos, MSIX::StreamBase::Reference::START, nullptr));
        auto localFileHeader = std::make_shared<LocalFileHeader>(centralFileHeader.second);
        localFileHeader->Read(m_stream.Get());

        auto fileStream = ComPtr<IStream>::Make<ZipFileStream>(
            centralFileHeader.second->GetFileName(),
            "TODO: Implement", // TODO: put value from content type 
            m_factory,
            localFileHeader->GetCompressionType() == CompressionType::Deflate,
            centralFileHeader.second->GetRelativeOffsetOfLocalHeader() + localFileHeader->Size(),
            localFileHeader->GetCompressedSize(),                
            m_stream
            );

        if (localFileHeader->GetCompressionType() == CompressionType::Deflate)
        {
            fileStream = ComPtr<IStream>::Make<InflateStream>(fileStream.Get(), localFileHeader->GetUncompressedSize());
        }

        m_streams.insert(std::make_pair(centralFileHeader.second->GetFileName(), std::move(fileStream)));
    }
} // ZipObject::ZipObject
} // namespace MSIX<|MERGE_RESOLUTION|>--- conflicted
+++ resolved
@@ -1,853 +1,849 @@
-//
-//  Copyright (C) 2017 Microsoft.  All rights reserved.
-//  See LICENSE file in the project root for full license information.
-// 
-#include "Exceptions.hpp"
-#include "StreamBase.hpp"
-#include "ObjectBase.hpp"
-#include "ComHelper.hpp"
-#include "ZipObject.hpp"
-#include "ZipFileStream.hpp"
-#include "InflateStream.hpp"
-#include "VectorStream.hpp"
-
-#include <memory>
-#include <string>
-#include <limits>
-#include <functional>
-#include <algorithm>
-namespace MSIX {
-/* Zip File Structure
-[LocalFileHeader 1]
-[encryption header 1]
-[file data 1]
-[data descriptor 1]
-.
-.
-[LocalFileHeader n]
-[encryption header n]
-[file data n]
-[data descriptor n]
-[archive decryption header]
-[archive extra data record]
-[CentralFileHeader 1]
-.
-.
-[CentralFileHeader n]
-[Zip64EndOfCentralDirectoryRecord]
-[Zip64EndOfCentralDirectoryLocator]
-[EndCentralDirectoryRecord]
-*/
-enum class ZipVersions : std::uint16_t
-{
-    Zip32DefaultVersion = 20,
-    Zip64FormatExtension = 45,
-};
-
-// from AppNote.txt, section 4.5.2:
-enum class HeaderIDs : std::uint16_t
-{
-    Zip64ExtendedInfo = 0x0001, // Zip64 extended information extra field
-    AV                = 0x0007, // AV Info
-    RESERVED_1        = 0x0008, // Reserved for extended language encoding data (PFS) (see APPENDIX D)
-    OS2               = 0x0009, // OS/2
-    NTFS              = 0x000a, // NTFS 
-    OpenVMS           = 0x000c, // OpenVMS
-    UNIX              = 0x000d, // UNIX
-    RESERVED_2        = 0x000e, // Reserved for file stream and fork descriptors
-    PatchDescriptor   = 0x000f, // Patch Descriptor
-    UNSUPPORTED_1     = 0x0014, // PKCS#7 Store for X.509 Certificates
-    UNSUPPORTED_2     = 0x0015, // X.509 Certificate ID and Signature for individual file
-    UNSUPPORTED_3     = 0x0016, // X.509 Certificate ID for Central Directory
-    UNSUPPORTED_4     = 0x0017, // Strong Encryption Header
-    RecordManagement  = 0x0018, // Record Management Controls
-    UNSUPPORTED_5     = 0x0019, // PKCS#7 Encryption Recipient Certificate List
-    IBMS390           = 0x0065, // IBM S/390 (Z390), AS/400 (I400) attributes - uncompressed
-    IBM_Reserved      = 0x0066, // Reserved for IBM S/390 (Z390), AS/400 (I400) attributes - compressed
-    RESERVED_3        = 0x4690, // POSZIP 4690 (reserved) 
-};
-
-// from ZIP file format specification detailed in AppNote.txt
-enum class Signatures : std::uint32_t
-{
-    LocalFileHeader         = 0x04034b50,
-    DataDescriptor          = 0x08074b50,
-    CentralFileHeader       = 0x02014b50,
-    Zip64EndOfCD            = 0x06064b50,
-    Zip64EndOfCDLocator     = 0x07064b50,
-    EndOfCentralDirectory   = 0x06054b50,
-};
-
-enum class CompressionType : std::uint16_t
-{
-    Store = 0,
-    Deflate = 8,
-};
-
-// Hat tip to the people at Facebook.  Timestamp for files in ZIP archive 
-// format held constant to make pack/unpack deterministic
-enum class MagicNumbers : std::uint16_t
-{
-    FileTime = 0x6B60,  // kudos to those know this
-    FileDate = 0xA2B1,  // :)
-};
-
-enum class GeneralPurposeBitFlags : std::uint16_t
-{
-    UNSUPPORTED_0 = 0x0001,         // Bit 0: If set, indicates that the file is encrypted.
-
-    Deflate_MaxCompress = 0x0002,   // Maximum compression (-exx/-ex), otherwise, normal compression (-en)
-    Deflate_FastCompress = 0x0004,  // Fast (-ef), if Max+Fast then SuperFast (-es) compression
-
-    GeneralPurposeBit = 0x0008,     // the field's crc-32 compressed and uncompressed sizes = 0 in the local header
-                                    // the correct values are put in the data descriptor immediately following the
-                                    // compressed data.
-    EnhancedDeflate = 0x0010,
-    CompressedPatchedData = 0x0020,
-    UNSUPPORTED_6 = 0x0040,         // Strong encryption.
-    UnUsed_7 = 0x0080,              // currently unused
-    UnUsed_8 = 0x0100,              // currently unused
-    UnUsed_9 = 0x0200,              // currently unused
-    UnUsed_10 = 0x0400,             // currently unused
-
-    EncodingMustUseUTF8 = 0x0800,   // Language encoding flag (EFS).  File name and comments fields MUST be encoded UTF-8
-
-    UNSUPPORTED_12 = 0x1000,        // Reserved by PKWARE for enhanced compression
-    UNSUPPORTED_13 = 0x2000,        // Set when encrypting the Central Directory
-    UNSUPPORTED_14 = 0x4000,        // Reserved by PKWARE
-    UNSUPPORTED_15 = 0x8000,        // Reserved by PKWARE
-};
-
-constexpr GeneralPurposeBitFlags operator &(GeneralPurposeBitFlags a, GeneralPurposeBitFlags b)
-{   return static_cast<GeneralPurposeBitFlags>(static_cast<uint16_t>(a) & static_cast<uint16_t>(b));
-}
-
-constexpr GeneralPurposeBitFlags operator |(GeneralPurposeBitFlags a, GeneralPurposeBitFlags b)
-{   return static_cast<GeneralPurposeBitFlags>(static_cast<uint16_t>(a) | static_cast<uint16_t>(b));
-}
-
-// if any of these are set, then fail.
-constexpr static const GeneralPurposeBitFlags UnsupportedFlagsMask =
-    GeneralPurposeBitFlags::UNSUPPORTED_0  |
-    GeneralPurposeBitFlags::UNSUPPORTED_6  |
-    GeneralPurposeBitFlags::UNSUPPORTED_12 |
-    GeneralPurposeBitFlags::UNSUPPORTED_13 |
-    GeneralPurposeBitFlags::UNSUPPORTED_14 |
-    GeneralPurposeBitFlags::UNSUPPORTED_15;
-
-//////////////////////////////////////////////////////////////////////////////////////////////
-//                              General Zip validation policies                             //
-//////////////////////////////////////////////////////////////////////////////////////////////
-class OffsetOrSize64bit final : public Meta::FieldBase<OffsetOrSize64bit,   std::uint64_t, Meta::InjectedValidation<OffsetOrSize64bit >> {};
-class FieldMustBeEmpty  final : public Meta::VarLenField<FieldMustBeEmpty,  Meta::InvalidFieldValidation<FieldMustBeEmpty>>{};
-class VarFieldLenZero   final : public Meta::FieldBase<VarFieldLenZero,     std::uint16_t, Meta::ExactValueValidation<VarFieldLenZero, 0>> {};
-class InjectedVal2Bytes final : public Meta::FieldBase<InjectedVal2Bytes,   std::uint16_t, Meta::InjectedValidation<InjectedVal2Bytes> > {};
-class InjectedVal4Bytes final : public Meta::FieldBase<InjectedVal4Bytes,   std::uint32_t, Meta::InjectedValidation<InjectedVal4Bytes> > {};
-class InjectedVal8Bytes final : public Meta::FieldBase<InjectedVal8Bytes,   std::uint64_t, Meta::InjectedValidation<InjectedVal8Bytes> > {};
-
-class HowCompressed     final : public Meta::FieldBase<HowCompressed,       
-    std::uint16_t, Meta::OnlyEitherValueValidation<HowCompressed, 
-        static_cast<std::uint16_t>(CompressionType::Deflate), 
-        static_cast<std::uint16_t>(CompressionType::Store)>
-    > {};
-
-/*  FROM APPNOTE.TXT section 4.5.3:
-    If one of the size or offset fields in the Local or Central directory
-    record is too small to hold the required data, a Zip64 extended information 
-    record is created.  The order of the fields in the zip64 extended 
-    information record is fixed, but the fields MUST only appear if the 
-    corresponding Local or Central directory record field is set to 0xFFFF 
-    or 0xFFFFFFFF.
-
-    Note: all fields stored in Intel low-byte/high-byte order.
-*/
-//////////////////////////////////////////////////////////////////////////////////////////////
-//                                  Zip64ExtendedInformation                                //
-//////////////////////////////////////////////////////////////////////////////////////////////
-class Z64ExtInfoSize    final : public Meta::FieldBase<Z64ExtInfoSize,      std::uint16_t, Meta::OnlyEitherValueValidation<Z64ExtInfoSize, 24, 28>> {};
-class Z64ExtInfoHeader  final : public Meta::FieldBase<Z64ExtInfoHeader,    
-    std::uint16_t, Meta::ExactValueValidation<Z64ExtInfoHeader, 
-        static_cast<std::uint16_t>(HeaderIDs::Zip64ExtendedInfo)>
-    > {};
-
-class Zip64ExtendedInformation final : public Meta::StructuredObject<Zip64ExtendedInformation,
-    Z64ExtInfoHeader,   // 0 - tag for the "extra" block type               2 bytes(0x0001)
-    Z64ExtInfoSize,     // 1 - size of this "extra" block                   2 bytes
-    Meta::Field8Bytes,  // 2 - Original uncompressed file size              8 bytes
-                        // No point in validating these as it is actually 
-                        // possible to have a 0-byte file... Who knew.
-    Meta::Field8Bytes,  // 3 - Compressed file size                         8 bytes
-                        // No point in validating these as it is actually 
-                        // possible to have a 0-byte file... Who knew.    
-    InjectedVal8Bytes   // 4 - Offset of local header record                8 bytes
-    //Meta::Field4Bytes // 5 - number of the disk on which the file starts  4 bytes -- ITS A FAAKEE!
->
-{
-public:
-    void ValidateField(size_t field) override
-    {
-        ULARGE_INTEGER pos = {0};        
-        switch (field)
-        {
-        case 4:
-            ThrowErrorIfNot(Error::ZipBadExtendedData, Field<4>().value < m_start.QuadPart, "invalid relative header offset");         
-            break;
-        default:
-            UNEXPECTED;
-        }
-    }
-
-    Zip64ExtendedInformation(ULARGE_INTEGER start, IStream* stream) : m_start(start), m_stream(stream)
-    {
-        ConfigureField<4>();
-    }
-
-    std::uint64_t GetUncompressedSize()         noexcept { return Field<2>().value; }
-    void SetUncompressedSize(std::uint64_t v)   noexcept { Field<2>().value = v; }
-    std::uint64_t GetCompressedSize()           noexcept { return Field<3>().value; }
-    void SetCompressedSize(std::uint64_t v)     noexcept { Field<3>().value = v; }
-    std::uint64_t GetRelativeOffset()           noexcept { return Field<4>().value; }
-    void SetRelativeOffset(std::uint64_t v)     noexcept { Field<4>().value = v; }
-
-private:
-    ULARGE_INTEGER  m_start;
-    ComPtr<IStream> m_stream;
-};
-
-/*  TODO: Implement large file support.
-This type currently represents a "zip32" Central Directory Header.  We need to create a new field type (offset)
-to replace the type for fields 8 & 9 whose implementation is determined by the version needed to extract (field 2)'s
-value.
-
-This type would replace its existing compressed & uncompressed sizes properties (encapsulated in fields 8 & 9)
-with a 64-bit value version of those methods:
-std::uint64_t GetCompressedSize()   { ...
-std::uint64_t GetUncompressedSize() { ...
-void SetCompressedSize  (std::uint64_t...
-void SetUncompressedSize(std::uint64_t...
-
-The underlying implementation of these methods would validate the resulting in/out values and pass the correct
-static_casted value to the new meta object type (offset) which would then hold the correct value, as well
-as handle the correct sizes w.r.t. (de)serialization.
-
-As-is I don't believe that we "need" this for now, so keeping the implementation "simpler" is probably the correct
-answer for now.
-*/
-//////////////////////////////////////////////////////////////////////////////////////////////
-//                              CentralDirectoryFileHeader                                  //
-//////////////////////////////////////////////////////////////////////////////////////////////
-class CDFH_Header       final : public Meta::FieldBase<CDFH_Header,
-    std::uint32_t, Meta::ExactValueValidation<CDFH_Header,
-        static_cast<std::uint32_t>(Signatures::CentralFileHeader)>
-    > {};
-
-class CDFH_DiskNumber   final : public Meta::FieldBase<CDFH_DiskNumber,     std::uint16_t, Meta::ExactValueValidation<CDFH_DiskNumber, 0>> {};
-class CDFH_ExtraField   final : public Meta::VarLenField<CDFH_ExtraField,   Meta::InjectedValidation<CDFH_ExtraField>> {};
-
-template <class Derived>
-class CDFH_GPBitValidation // there are exactly two values that this field is allowed to be
-{
-public:
-    static void Validate(std::size_t, Derived* self) {
-        ThrowErrorIfNot(Error::ZipCentralDirectoryHeader,
-            0 == (self->value & static_cast<std::uint16_t>(UnsupportedFlagsMask)),
-            "unsupported flag(s) specified");
-    }
-};
-
-class CDFH_GPBit       final : public Meta::FieldBase<CDFH_GPBit,          std::uint16_t, CDFH_GPBitValidation<CDFH_GPBit>> {};
-
-class CentralDirectoryFileHeader final : public Meta::StructuredObject<CentralDirectoryFileHeader,
-    CDFH_Header,       // 0 - central file header signature   4 bytes(0x02014b50)
-    Meta::Field2Bytes, // 1 - version made by                 2 bytes
-    Meta::Field2Bytes, // 2 - version needed to extract       2 bytes
-    CDFH_GPBit,        // 3 - general purpose bit flag        2 bytes
-    HowCompressed,     // 4 - compression method              2 bytes
-    Meta::Field2Bytes, // 5 - last mod file time              2 bytes
-    Meta::Field2Bytes, // 6 - last mod file date              2 bytes
-    Meta::Field4Bytes, // 7 - crc - 32                        4 bytes
-    Meta::Field4Bytes, // 8 - compressed size                 4 bytes
-    Meta::Field4Bytes, // 9 - uncompressed size               4 bytes
-    InjectedVal2Bytes, //10 - file name length                2 bytes
-    InjectedVal2Bytes, //11 - extra field length              2 bytes
-    VarFieldLenZero,   //12 - file comment length             2 bytes
-    CDFH_DiskNumber,   //13 - disk number start               2 bytes
-    Meta::Field2Bytes, //14 - internal file attributes        2 bytes
-    Meta::Field4Bytes, //15 - external file attributes        4 bytes
-    InjectedVal4Bytes, //16 - relative offset of local header 4 bytes
-    Meta::FieldNBytes, //17 - file name(variable size)
-    CDFH_ExtraField,   //18 - extra field(variable size)
-    FieldMustBeEmpty   //19 - file comment(variable size)
-    >
-{
-public:
-    void ValidateField(size_t field) override
-    {
-        ULARGE_INTEGER pos = {0};
-
-        switch(field)
-        {
-        case 10:
-            ThrowErrorIfNot(Error::ZipCentralDirectoryHeader, (Field<10>().value != 0), "unsupported file name size");
-            Field<17>().value.resize(Field<10>().value, 0);
-            break;
-        case 11:
-            if (Field<11>().value != 0) { Field<18>().value.resize(Field<11>().value, 0); }  
-            break;
-        case 16:
-            ThrowHrIfFailed(m_stream->Seek({0}, StreamBase::Reference::CURRENT, &pos));
-            if (!GetIsZip64())
-            {   ThrowErrorIf(Error::ZipCentralDirectoryHeader, (Field<16>().value >= pos.QuadPart), "invalid relative header offset");
-            }
-            else
-            {   ThrowErrorIf(Error::ZipCentralDirectoryHeader, (Field<16>().value != 0xFFFFFFFF), "invalid zip64 local header offset");
-            }        
-            break;
-        case 18:
-            // Only process for Zip64ExtendedInformation
-            if (Field<18>().value.size() > 2 && Field<18>().value[0] == 0x01 && Field<18>().value[1] == 0x00)
-            {
-                LARGE_INTEGER zero = {0};
-                ThrowHrIfFailed(m_stream->Seek(zero, StreamBase::Reference::CURRENT, &pos));
-                auto vectorStream = ComPtr<IStream>::Make<VectorStream>(&Field<18>().value);
-                m_extendedInfo = std::make_unique<Zip64ExtendedInformation>(pos, vectorStream.Get());
-                ThrowErrorIfNot(Error::ZipCentralDirectoryHeader,(Field<18>().value.size() >= m_extendedInfo->Size()),"Unexpected extended info size");
-                m_extendedInfo->Read(vectorStream.Get());
-            }
-            break;
-        default:
-            UNEXPECTED;
-        }
-    }
-
-    CentralDirectoryFileHeader(bool isZip64, IStream* s) : m_isZip64(isZip64), m_stream(s)
-    {
-        ConfigureField<10>();
-        ConfigureField<11>();
-        ConfigureField<16>();
-        ConfigureField<18>();
-
-        SetSignature(static_cast<std::uint32_t>(Signatures::CentralFileHeader));
-        SetVersionMadeBy(static_cast<std::uint16_t>(ZipVersions::Zip64FormatExtension));
-        SetVersionNeededToExtract(static_cast<std::uint16_t>(ZipVersions::Zip32DefaultVersion));  // only set to Zip64FormatExtension iff required!
-        SetLastModFileDate(static_cast<std::uint16_t>(MagicNumbers::FileDate));
-        SetLastModFileTime(static_cast<std::uint16_t>(MagicNumbers::FileTime));
-        SetExtraFieldLength(0);
-        SetFileCommentLength(0);
-        SetDiskNumberStart(0);
-        SetInternalFileAttributes(0);
-        SetExternalFileAttributes(0);
-    }
-
-    bool IsGeneralPurposeBitSet() noexcept
-    {   return ((GetGeneralPurposeBitFlags() & GeneralPurposeBitFlags::GeneralPurposeBit) == GeneralPurposeBitFlags::GeneralPurposeBit);
-    }
-
-    std::uint16_t GetVersionNeededToExtract()           noexcept { return Field<2>().value; }
-    GeneralPurposeBitFlags GetGeneralPurposeBitFlags()  noexcept { return static_cast<GeneralPurposeBitFlags>(Field<3>().value); }
-    void SetGeneralPurposeBitFlags(std::uint16_t value) noexcept { Field<3>().value = value; }
-    std::uint16_t GetCompressionMethod()                noexcept { return Field<4>().value; }
-    void SetCompressionMethod(std::uint16_t value)      noexcept { Field<4>().value= value; }
-    std::uint32_t GetCrc32()                            noexcept { return Field<7>().value; }
-    void SetCrc(std::uint32_t value)                    noexcept { Field<7>().value = value; }
-
-    std::uint64_t GetCompressedSize() noexcept
-    {
-        if (!m_extendedInfo.get()) {
-            return static_cast<std::uint64_t>(Field<8>().value);
-        }
-        return m_extendedInfo->GetCompressedSize();
-    }
-
-    // TODO: on-demand create m_extendedInfo?
-    void SetCompressedSize(std::uint32_t value) noexcept { Field<8>().value = value; }
-
-    std::uint64_t GetUncompressedSize() noexcept
-    {
-        if (!m_extendedInfo.get()) {
-            return static_cast<std::uint64_t>(Field<9>().value);
-        }
-        return m_extendedInfo->GetUncompressedSize();
-    }
-
-    // TODO: on-demand create m_extendedInfo?
-    void SetUncompressedSize(std::uint32_t value) noexcept { Field<9>().value = value; }
-
-    std::uint64_t GetRelativeOffsetOfLocalHeader() noexcept
-    {
-        if (!m_extendedInfo.get()) {
-            return static_cast<std::uint64_t>(Field<16>().value);
-        }
-        return m_extendedInfo->GetRelativeOffset();
-    }
-
-    // TODO: on-demand create m_extendedInfo?
-    void SetRelativeOffsetOfLocalHeader(std::uint32_t value) noexcept { Field<16>().value = value; }
-
-    std::string GetFileName()
-    {
-        auto data = Field<17>().value;
-        return std::string(data.begin(), data.end());
-    }
-
-    void SetFileName(std::string name)
-    {
-        auto data = Field<17>().value;
-        data.resize(name.size());
-        data.assign(name.begin(), name.end());
-        SetFileNameLength(static_cast<std::uint16_t>(name.size()));
-    }
-
-    inline bool GetIsZip64() noexcept { return m_isZip64; }
-
-private:
-    void SetSignature(std::uint32_t value)              noexcept { Field<0>().value = value; }
-    void SetVersionMadeBy(std::uint16_t value)          noexcept { Field<1>().value = value; }
-    void SetVersionNeededToExtract(std::uint16_t value) noexcept { Field<2>().value = value; }
-    void SetLastModFileTime(std::uint16_t value)        noexcept { Field<5>().value = value; }
-    void SetLastModFileDate(std::uint16_t value)        noexcept { Field<6>().value = value; }
-    void SetFileNameLength(std::uint16_t value)         noexcept { Field<10>().value = value; }
-    void SetExtraFieldLength(std::uint16_t value)       noexcept { Field<11>().value = value; }
-    std::uint16_t GetExtraFieldLength()                 noexcept { return Field<11>().value;  }
-    void SetFileCommentLength(std::uint16_t value)      noexcept { Field<12>().value = value; }
-    void SetDiskNumberStart(std::uint16_t value)        noexcept { Field<13>().value = value; }
-    void SetInternalFileAttributes(std::uint16_t value) noexcept { Field<14>().value = value; }
-    void SetExternalFileAttributes(std::uint16_t value) noexcept { Field<15>().value = value; }
-
-    std::unique_ptr<Zip64ExtendedInformation> m_extendedInfo;
-    ComPtr<IStream> m_stream;
-    bool m_isZip64 = false;
-};//class CentralDirectoryFileHeader
-
-//////////////////////////////////////////////////////////////////////////////////////////////
-//                                  LocalFileHeader                                         //
-//////////////////////////////////////////////////////////////////////////////////////////////
-class LFH_Header        final : public Meta::FieldBase<LFH_Header,
-    std::uint32_t, Meta::ExactValueValidation<LFH_Header,
-        static_cast<std::uint32_t>(Signatures::LocalFileHeader)>
-    > {};
-
-class LFH_VersionNeeded final : public Meta::FieldBase<LFH_VersionNeeded,
-    std::uint16_t, Meta::OnlyEitherValueValidation<LFH_VersionNeeded, 
-        static_cast<std::uint16_t>(ZipVersions::Zip32DefaultVersion), 
-        static_cast<std::uint16_t>(ZipVersions::Zip64FormatExtension)>
-    > {};
-
-class LocalFileHeader final : public Meta::StructuredObject<LocalFileHeader, 
-    LFH_Header,         // 0 - local file header signature     4 bytes(0x04034b50)
-    LFH_VersionNeeded,  // 1 - version needed to extract       2 bytes
-    InjectedVal2Bytes,  // 2 - general purpose bit flag        2 bytes
-    HowCompressed,      // 3 - compression method              2 bytes
-    Meta::Field2Bytes,  // 4 - last mod file time              2 bytes
-    Meta::Field2Bytes,  // 5 - last mod file date              2 bytes
-    InjectedVal4Bytes,  // 6 - crc - 32                        4 bytes
-    InjectedVal4Bytes,  // 7 - compressed size                 4 bytes
-    Meta::Field4Bytes,  // 8 - uncompressed size               4 bytes
-    InjectedVal2Bytes,  // 9 - file name length                2 bytes
-    InjectedVal2Bytes,  // 10- extra field length              2 bytes
-    Meta::FieldNBytes,  // 11- file name                       (variable size)
-    Meta::FieldNBytes   // 12- extra field                     (variable size)
->
-{
-public:
-    void ValidateField(size_t field) override
-    {
-        switch (field)
-        {
-        case 2:
-            ThrowErrorIfNot(Error::ZipLocalFileHeader, ((Field<2>().value & static_cast<std::uint16_t>(UnsupportedFlagsMask)) == 0), "unsupported flag(s) specified");
-            ThrowErrorIfNot(Error::ZipLocalFileHeader, (IsGeneralPurposeBitSet() == m_directoryEntry->IsGeneralPurposeBitSet()), "inconsistent general purpose bits specified");        
-            break;
-        case 6:
-            ThrowErrorIfNot(Error::ZipLocalFileHeader, (!IsGeneralPurposeBitSet() || (Field<6>().value == 0)), "Invalid Zip CRC");
-            break;
-        case 7:
-            ThrowErrorIfNot(Error::ZipLocalFileHeader, (!IsGeneralPurposeBitSet() || (Field<7>().value == 0)), "Invalid Zip CRC");
-            break;
-        case 9:
-            ThrowErrorIfNot(Error::ZipLocalFileHeader, (Field<9>().value != 0), "unsupported file name size");
-            Field<11>().value.resize(GetFileNameLength(), 0);
-            break;
-        case 10:
-            // Even if we don't validate them, we need to read the extra field
-            if (Field<10>().value != 0) { Field<12>().value.resize(Field<10>().value,0); }
-            break;
-        default:
-            UNEXPECTED;
-        }
-    }
-
-    LocalFileHeader(std::shared_ptr<CentralDirectoryFileHeader> directoryEntry) : m_isZip64(directoryEntry->GetIsZip64()), m_directoryEntry(directoryEntry)
-    {
-        ConfigureField<2>();
-        ConfigureField<6>();
-        ConfigureField<7>();
-        ConfigureField<9>();
-        ConfigureField<10>();
-    }
-
-    bool IsGeneralPurposeBitSet() noexcept
-    {   return ((GetGeneralPurposeBitFlags() & GeneralPurposeBitFlags::GeneralPurposeBit) == GeneralPurposeBitFlags::GeneralPurposeBit);
-    }
-
-    GeneralPurposeBitFlags GetGeneralPurposeBitFlags() noexcept { return static_cast<GeneralPurposeBitFlags>(Field<2>().value); }
-    CompressionType GetCompressionType() noexcept { return static_cast<CompressionType>(Field<3>().value); }
-
-    std::uint64_t GetCompressedSize() noexcept
-    {   return IsGeneralPurposeBitSet() ? m_directoryEntry->GetCompressedSize() : static_cast<std::uint64_t>(Field<7>().value);
-    }
-
-    std::uint64_t GetUncompressedSize() noexcept
-    {   return IsGeneralPurposeBitSet() ? m_directoryEntry->GetUncompressedSize() : static_cast<std::uint64_t>(Field<8>().value);
-    }
-
-    std::uint16_t GetFileNameLength()                  noexcept { return Field<9>().value;  }
-    std::uint16_t GetExtraFieldLength()                noexcept { return Field<10>().value; }
-    void SetGeneralPurposeBitFlag(std::uint16_t value) noexcept { Field<2>().value = value;  }
-    void SetCompressedSize(std::uint32_t value)        noexcept { Field<7>().value = value;  }
-    void SetUncompressedSize(std::uint32_t value)      noexcept { Field<8>().value = value;  }
-    void SetFileNameLength(std::uint16_t value)        noexcept { Field<9>().value = value;  }
-    void SetExtraFieldLength(std::uint16_t value)      noexcept { Field<10>().value = value; }
-
-    std::string GetFileName()
-    {
-        auto data = Field<11>().value;
-        return std::string(data.begin(), data.end());
-    }
-
-    void SetFileName(std::string name)
-    {
-        auto data = Field<11>().value;
-        data.resize(name.size());
-        data.assign(name.begin(), name.end());
-        SetFileNameLength(static_cast<std::uint16_t>(name.size()));
-    }
-protected:
-    bool                                        m_isZip64        = false;
-    std::shared_ptr<CentralDirectoryFileHeader> m_directoryEntry = nullptr;
-}; //class LocalFileHeader
-
-//////////////////////////////////////////////////////////////////////////////////////////////
-//                              Zip64EndOfCentralDirectoryRecord                            //
-//////////////////////////////////////////////////////////////////////////////////////////////
-class Z64DiskNumber     final : public Meta::FieldBase<Z64DiskNumber,       std::uint32_t, Meta::ExactValueValidation<Z64DiskNumber, 0>> {};
-class Z64EOCDRecord     final : public Meta::FieldBase<Z64EOCDRecord,       std::uint32_t, Meta::ExactValueValidation<Z64EOCDRecord, static_cast<std::uint32_t>(Signatures::Zip64EndOfCD)>> {};
-class Z64EOCDRVersion   final : public Meta::FieldBase<Z64EOCDRVersion,     std::uint16_t, Meta::ExactValueValidation<Z64EOCDRVersion, static_cast<std::uint16_t>(ZipVersions::Zip64FormatExtension)>> {};
-class Z64EOCDRCount     final : public Meta::FieldBase<Z64EOCDRCount,       std::uint64_t, Meta::NotValueValidation<Z64EOCDRCount, 0>> {};
-
-class Zip64EndOfCentralDirectoryRecord final : public Meta::StructuredObject<Zip64EndOfCentralDirectoryRecord, 
-    Z64EOCDRecord,     // 0 - zip64 end of central dir signature                            4 bytes(0x06064b50)
-    InjectedVal8Bytes, // 1 - size of zip64 end of central directory record                 8 bytes
-    Z64EOCDRVersion,   // 2 - version made by                                               2 bytes
-    Z64EOCDRVersion,   // 3 - version needed to extract                                     2 bytes
-    Z64DiskNumber,     // 4 - number of this disk                                           4 bytes
-    Z64DiskNumber,     // 5 - number of the disk with the start of the central directory    4 bytes
-    Z64EOCDRCount,     // 6 - total number of entries in the central directory on this disk 8 bytes
-    Z64EOCDRCount,     // 7 - total number of entries in the central directory              8 bytes
-    InjectedVal8Bytes, // 8 - size of the central directory                                 8 bytes
-    InjectedVal8Bytes, // 9 - offset of start of central directory with respect to the
-                       //     starting disk number                                          8 bytes
-    FieldMustBeEmpty   //10 - zip64 extensible data sector                                  (variable size)
-    >
-{
-public:
-    void ValidateField(size_t field) override
-    {
-        ULARGE_INTEGER pos = {0};
-        ThrowHrIfFailed(m_stream->Seek({0}, StreamBase::Reference::CURRENT, &pos));
-        
-        switch (field)
-        {
-        case 1:
-            //4.3.14.1 The value stored into the "size of zip64 end of central
-            //    directory record" should be the size of the remaining
-            //    record and should not include the leading 12 bytes.
-            ThrowErrorIfNot(Error::Zip64EOCDRecord, (Field<1>().value == (this->Size() - 12)), "invalid size of zip64 EOCD");
-            break;
-        case 8:
-            ThrowErrorIfNot(Error::Zip64EOCDRecord, ((Field<8>().value != 0) && (Field<8>().value < pos.QuadPart)), "invalid size of central directory");
-            break;
-        case 9:
-            ThrowErrorIfNot(Error::Zip64EOCDRecord, ((Field<9>().value != 0) && (Field<9>().value < pos.QuadPart)), "invalid size of central directory");
-            break;
-        default:
-            UNEXPECTED;
-        }
-    }
-
-    void Validate()
-    {
-        ThrowErrorIfNot(Error::Zip64EOCDRecord, (Field<7>().value == this->GetTotalNumberOfEntries()), "invalid total number of entries");
-    }
-
-    Zip64EndOfCentralDirectoryRecord(const ComPtr<IStream>& s) : m_stream(s)
-    {
-        ConfigureField<1>(); // TODO: can we make this a static value instead?
-        ConfigureField<8>();
-        ConfigureField<9>();
-
-        SetSignature(static_cast<std::uint32_t>(Signatures::Zip64EndOfCD));
-        SetGetSizeOfZip64CDRecord(this->Size() - 12);
-        SetVersionMadeBy(static_cast<std::uint16_t>(ZipVersions::Zip64FormatExtension));
-        SetVersionNeededToExtract(static_cast<std::uint16_t>(ZipVersions::Zip64FormatExtension));
-        SetNumberOfThisDisk(0);
-        SetTotalNumberOfEntries(0);
-    }
-
-    std::uint64_t GetTotalNumberOfEntries() noexcept { return Field<6>().value; }
-
-    void SetTotalNumberOfEntries(std::uint64_t value) noexcept
-    {
-        Field<6>().value = value;
-        Field<7>().value = value;
-    }
-
-    std::uint64_t GetSizeOfCD()                         noexcept { return Field<8>().value; }
-    void SetSizeOfCD(std::uint64_t value)               noexcept { Field<8>().value = value; }
-    std::uint64_t GetOffsetStartOfCD()                  noexcept { return Field<9>().value; }
-    void SetOffsetfStartOfCD(std::uint64_t value)       noexcept { Field<9>().value = value; }
-
-private:
-    void SetSignature(std::uint32_t value)              noexcept { Field<0>().value = value; }
-    void SetGetSizeOfZip64CDRecord(std::uint64_t value) noexcept { Field<1>().value = value; }
-    void SetVersionMadeBy(std::uint16_t value)          noexcept { Field<2>().value = value; }
-    void SetVersionNeededToExtract(std::uint16_t value) noexcept { Field<3>().value = value; }
-    void SetNumberOfThisDisk(std::uint32_t value)       noexcept { Field<4>().value = value; }
-
-    ComPtr<IStream> m_stream;
-}; //class Zip64EndOfCentralDirectoryRecord
-
-//////////////////////////////////////////////////////////////////////////////////////////////
-//                          Zip64EndOfCentralDirectoryLocator                               //
-//////////////////////////////////////////////////////////////////////////////////////////////
-class Z64EOCDLocator    final : public Meta::FieldBase<Z64EOCDLocator,      std::uint32_t, Meta::ExactValueValidation<Z64EOCDLocator, static_cast<std::uint32_t>(Signatures::Zip64EndOfCDLocator)>> {};
-class Z64StartOfDisks   final : public Meta::FieldBase<Z64StartOfDisks,    std::uint32_t, Meta::ExactValueValidation<Z64StartOfDisks, 0>> {};
-class Z64NumberOfDisks  final : public Meta::FieldBase<Z64NumberOfDisks,    std::uint32_t, Meta::ExactValueValidation<Z64NumberOfDisks, 1>> {};
-
-class Zip64EndOfCentralDirectoryLocator final : public Meta::StructuredObject<Zip64EndOfCentralDirectoryLocator,
-    Z64EOCDLocator,     // 0 - zip64 end of central dir locator signature        4 bytes(0x07064b50)
-    Z64StartOfDisks,    // 1 - number of the disk with the start of the zip64
-                        //     end of central directory                          4 bytes
-    OffsetOrSize64bit,  // 2 - relative offset of the zip64 end of central
-                        //     directory record                                  8 bytes
-    Z64NumberOfDisks    // 3 - total number of disks                             4 bytes
-    >
-{
-public:
-    void ValidateField(size_t field) override
-    {
-        ULARGE_INTEGER pos = {0};        
-        switch (field)
-        {
-        case 2:
-            ThrowHrIfFailed(m_stream->Seek({0}, StreamBase::Reference::CURRENT, &pos));
-            ThrowErrorIfNot(Error::Zip64EOCDLocator, ((Field<2>().value != 0) && (Field<2>().value < pos.QuadPart)), "Invalid relative offset");            
-        break;
-        default:
-            UNEXPECTED;
-        }
-    }
-
-    Zip64EndOfCentralDirectoryLocator(const ComPtr<IStream>& s) : m_stream(s)
-    {
-        ConfigureField<2>();   
-        // set smart defaults.
-        SetSignature(static_cast<std::uint32_t>(Signatures::Zip64EndOfCDLocator));
-        SetNumberOfDisk(0);
-        SetTotalNumberOfDisks(1);
-    }
-
-    std::uint64_t GetRelativeOffset()               noexcept { return Field<2>().value; }
-    void SetRelativeOffset(std::uint64_t value)     noexcept { Field<2>().value = value; }
-
-private:
-    void SetSignature(std::uint32_t value)          noexcept { Field<0>().value = value; }
-    void SetNumberOfDisk(std::uint32_t value)       noexcept { Field<1>().value = value; }
-    void SetTotalNumberOfDisks(std::uint32_t value) noexcept { Field<3>().value = value; }
-
-    ComPtr<IStream> m_stream;
-}; //class Zip64EndOfCentralDirectoryLocator
-
-//////////////////////////////////////////////////////////////////////////////////////////////
-//                              EndOfCentralDirectoryRecord                                 //
-//////////////////////////////////////////////////////////////////////////////////////////////
-class EOCDSignature     final : public Meta::FieldBase<EOCDSignature,       std::uint32_t, Meta::ExactValueValidation<EOCDSignature, static_cast<std::uint32_t>(Signatures::EndOfCentralDirectory)>> {};
-class EOCDNumberDisks   final : public Meta::FieldBase<EOCDNumberDisks,     std::uint16_t, Meta::OnlyEitherValueValidation<EOCDNumberDisks, 0, 0xFFFF>> {};
-
-class EndCentralDirectoryRecord final : public Meta::StructuredObject<EndCentralDirectoryRecord,
-    EOCDSignature,      // 0 - end of central dir signature              4 bytes  (0x06054b50)
-    EOCDNumberDisks,    // 1 - number of this disk                       2 bytes
-    EOCDNumberDisks,    // 2 - number of the disk with the start of the
-                        //     central directory                         2 bytes
-    Meta::Field2Bytes,  // 3 - total number of entries in the central
-                        //     directory on this disk                    2 bytes
-    Meta::Field2Bytes,  // 4 - total number of entries in the central
-                        //     directory                                 2 bytes
-    Meta::Field4Bytes,  // 5 - size of the central directory             4 bytes
-    Meta::Field4Bytes,  // 6 - offset of start of central directory with
-                        //     respect to the starting disk number       4 bytes
-    VarFieldLenZero,    // 7 - .ZIP file comment length                  2 bytes
-    FieldMustBeEmpty    // 8 - .ZIP file comment                         (variable size)
-    >
-{
-public:
-    void Validate()
-    {
-        if (Field<1>().value != Field<2>().value) { throw std::invalid_argument("field missmatch"); }
-        if (Field<3>().value != Field<4>().value) { throw std::invalid_argument("field missmatch"); }
-
-        m_isZip64 = (0xFFFF == Field<2>().value);
-        if (Field<3>().value != 0 && Field<3>().value != 0xFFFF)
-        {   m_archiveHasZip64Locator = false;
-        }
-        if(m_archiveHasZip64Locator)
-        {
-            if((Field<5>().value != 0) && (Field<5>().value != 0xFFFFFFFF)) {
-                throw std::invalid_argument("unsupported size of central directory");
-            }
-            if ((Field<6>().value != 0) && (Field<6>().value != 0xFFFFFFFF)) {
-                throw std::invalid_argument("unsupported offset of start of central directory");
-            }
-        }
-    }
-    
-    EndCentralDirectoryRecord()
-    {
-        SetSignature(static_cast<std::uint32_t>(Signatures::EndOfCentralDirectory));
-        SetNumberOfDisk(0);
-        SetDiskStart(0);
-        // by default, the next 12 bytes need to be: FFFF FFFF  FFFF FFFF  FFFF FFFF
-        SetTotalNumberOfEntries          (std::numeric_limits<std::uint16_t>::max());
-        SetTotalEntriesInCentralDirectory(std::numeric_limits<std::uint16_t>::max());
-        SetSizeOfCentralDirectory        (std::numeric_limits<std::uint32_t>::max());
-        SetOffsetOfCentralDirectory      (std::numeric_limits<std::uint32_t>::max());
-        // last 2 bytes need to be : 00
-        SetCommentLength(0);
-    }
-    
-<<<<<<< HEAD
-    const char* ZipObject::GetPathSeparator() { return "/"; }
-=======
-    bool GetArchiveHasZip64Locator()                            noexcept { return m_archiveHasZip64Locator; }
-    bool GetIsZip64()                                           noexcept { return m_isZip64; }
-    std::uint64_t GetNumberOfCentralDirectoryEntries()          noexcept { return static_cast<std::uint64_t>(Field<3>().value); }
-    std::uint64_t GetStartOfCentralDirectory()                  noexcept { return static_cast<std::uint64_t>(Field<6>().value); }
-
-private:
-    bool m_isZip64 = false;
-    bool m_archiveHasZip64Locator = true;
-    
-    void SetSignature(std::uint32_t value)                      noexcept { Field<0>().value = value; }
-    void SetNumberOfDisk(std::uint16_t value)                   noexcept { Field<1>().value = value; }
-    void SetDiskStart(std::uint16_t value)                      noexcept { Field<2>().value = value; }
-    void SetTotalNumberOfEntries(std::uint16_t value)           noexcept { Field<3>().value = value; }
-    void SetTotalEntriesInCentralDirectory(std::uint16_t value) noexcept { Field<4>().value = value; }
-    void SetSizeOfCentralDirectory(std::uint32_t value)         noexcept { Field<5>().value = value; }
-    void SetOffsetOfCentralDirectory(std::uint32_t value)       noexcept { Field<6>().value = value; }
-    std::uint32_t GetOffsetOfCentralDirectory()                 noexcept { return Field<6>().value;  }
-    void SetCommentLength(std::uint16_t value)                  noexcept { Field<7>().value = value; }
-};//class EndCentralDirectoryRecord
-
-//////////////////////////////////////////////////////////////////////////////////////////////
-//                              ZipObject member implementation                             //
-//////////////////////////////////////////////////////////////////////////////////////////////                                                          
-std::vector<std::string> ZipObject::GetFileNames(FileNameOptions)
-{
-    std::vector<std::string> result;
-    std::for_each(m_streams.begin(), m_streams.end(), [&result](auto it)
-    {
-        result.push_back(it.first);
-    });
-    return result;
-}
-
-ComPtr<IStream> ZipObject::GetFile(const std::string& fileName)
-{   // TODO: Make this on-demand populate m_streams and then pull from there.
-    auto result = m_streams.find(fileName);
-    if (result == m_streams.end())
-    {
-        return ComPtr<IStream>();
-    }        
-    return result->second;
-}
-
-ZipObject::ZipObject(IMSIXFactory* appxFactory, const ComPtr<IStream>& stream) : m_factory(appxFactory), m_stream(stream)
-{   // Confirm that the file IS the correct format
-    EndCentralDirectoryRecord endCentralDirectoryRecord;
-    LARGE_INTEGER pos = {0};
-    pos.QuadPart = -1 * endCentralDirectoryRecord.Size();
-    ThrowHrIfFailed(m_stream->Seek(pos, StreamBase::Reference::END, nullptr));
-    endCentralDirectoryRecord.Read(m_stream.Get());
-
-    // find where the zip central directory exists.
-    std::uint64_t offsetStartOfCD = 0;
-    std::uint64_t totalNumberOfEntries = 0;
-    Zip64EndOfCentralDirectoryLocator zip64Locator(m_stream.Get());        
-    if (!endCentralDirectoryRecord.GetArchiveHasZip64Locator())
-    {
-        offsetStartOfCD      = endCentralDirectoryRecord.GetStartOfCentralDirectory();
-        totalNumberOfEntries = endCentralDirectoryRecord.GetNumberOfCentralDirectoryEntries();
-    }
-    else
-    {   // Make sure that we have a zip64 end of central directory locator            
-        pos.QuadPart = -1*(endCentralDirectoryRecord.Size() + zip64Locator.Size());
-        ThrowHrIfFailed(m_stream->Seek(pos, StreamBase::Reference::END, nullptr));
-        zip64Locator.Read(m_stream.Get());
-
-        // now read the end of zip central directory record
-        Zip64EndOfCentralDirectoryRecord zip64EndOfCentralDirectory(m_stream);
-        pos.QuadPart = zip64Locator.GetRelativeOffset();
-        ThrowHrIfFailed(m_stream->Seek(pos, StreamBase::Reference::START, nullptr));
-        zip64EndOfCentralDirectory.Read(m_stream.Get());            
-        offsetStartOfCD = zip64EndOfCentralDirectory.GetOffsetStartOfCD();
-        totalNumberOfEntries = zip64EndOfCentralDirectory.GetTotalNumberOfEntries();
-    }
->>>>>>> 5c9e82fb
-
-    // read the zip central directory
-    std::map<std::string, std::shared_ptr<CentralDirectoryFileHeader>> centralDirectory;
-    pos.QuadPart = offsetStartOfCD;
-    ThrowHrIfFailed(m_stream->Seek(pos, StreamBase::Reference::START, nullptr));
-    for (std::uint32_t index = 0; index < totalNumberOfEntries; index++)
-    {
-        auto centralFileHeader = std::make_shared<CentralDirectoryFileHeader>(endCentralDirectoryRecord.GetIsZip64(), m_stream.Get());
-        centralFileHeader->Read(m_stream.Get());
-        // TODO: ensure that there are no collisions on name!
-        centralDirectory.insert(std::make_pair(centralFileHeader->GetFileName(), centralFileHeader));
-    }
-
-    if (endCentralDirectoryRecord.GetArchiveHasZip64Locator())
-    {   // We should have no data between the end of the last central directory header and the start of the EoCD
-        ULARGE_INTEGER uPos = {0};
-        ThrowHrIfFailed(m_stream->Seek({0}, StreamBase::Reference::CURRENT, &uPos));
-        ThrowErrorIfNot(Error::ZipHiddenData, (uPos.QuadPart == zip64Locator.GetRelativeOffset()), "hidden data unsupported");
-    }
-
-    // TODO: change population of m_streams into cache semantics and move into ZipObject::GetFile
-    // Read the file repository
-    for (const auto& centralFileHeader : centralDirectory)
-    {
-        pos.QuadPart = centralFileHeader.second->GetRelativeOffsetOfLocalHeader();
-        ThrowHrIfFailed(m_stream->Seek(pos, MSIX::StreamBase::Reference::START, nullptr));
-        auto localFileHeader = std::make_shared<LocalFileHeader>(centralFileHeader.second);
-        localFileHeader->Read(m_stream.Get());
-
-        auto fileStream = ComPtr<IStream>::Make<ZipFileStream>(
-            centralFileHeader.second->GetFileName(),
-            "TODO: Implement", // TODO: put value from content type 
-            m_factory,
-            localFileHeader->GetCompressionType() == CompressionType::Deflate,
-            centralFileHeader.second->GetRelativeOffsetOfLocalHeader() + localFileHeader->Size(),
-            localFileHeader->GetCompressedSize(),                
-            m_stream
-            );
-
-        if (localFileHeader->GetCompressionType() == CompressionType::Deflate)
-        {
-            fileStream = ComPtr<IStream>::Make<InflateStream>(fileStream.Get(), localFileHeader->GetUncompressedSize());
-        }
-
-        m_streams.insert(std::make_pair(centralFileHeader.second->GetFileName(), std::move(fileStream)));
-    }
-} // ZipObject::ZipObject
+//
+//  Copyright (C) 2017 Microsoft.  All rights reserved.
+//  See LICENSE file in the project root for full license information.
+// 
+#include "Exceptions.hpp"
+#include "StreamBase.hpp"
+#include "ObjectBase.hpp"
+#include "ComHelper.hpp"
+#include "ZipObject.hpp"
+#include "ZipFileStream.hpp"
+#include "InflateStream.hpp"
+#include "VectorStream.hpp"
+
+#include <memory>
+#include <string>
+#include <limits>
+#include <functional>
+#include <algorithm>
+namespace MSIX {
+/* Zip File Structure
+[LocalFileHeader 1]
+[encryption header 1]
+[file data 1]
+[data descriptor 1]
+.
+.
+[LocalFileHeader n]
+[encryption header n]
+[file data n]
+[data descriptor n]
+[archive decryption header]
+[archive extra data record]
+[CentralFileHeader 1]
+.
+.
+[CentralFileHeader n]
+[Zip64EndOfCentralDirectoryRecord]
+[Zip64EndOfCentralDirectoryLocator]
+[EndCentralDirectoryRecord]
+*/
+enum class ZipVersions : std::uint16_t
+{
+    Zip32DefaultVersion = 20,
+    Zip64FormatExtension = 45,
+};
+
+// from AppNote.txt, section 4.5.2:
+enum class HeaderIDs : std::uint16_t
+{
+    Zip64ExtendedInfo = 0x0001, // Zip64 extended information extra field
+    AV                = 0x0007, // AV Info
+    RESERVED_1        = 0x0008, // Reserved for extended language encoding data (PFS) (see APPENDIX D)
+    OS2               = 0x0009, // OS/2
+    NTFS              = 0x000a, // NTFS 
+    OpenVMS           = 0x000c, // OpenVMS
+    UNIX              = 0x000d, // UNIX
+    RESERVED_2        = 0x000e, // Reserved for file stream and fork descriptors
+    PatchDescriptor   = 0x000f, // Patch Descriptor
+    UNSUPPORTED_1     = 0x0014, // PKCS#7 Store for X.509 Certificates
+    UNSUPPORTED_2     = 0x0015, // X.509 Certificate ID and Signature for individual file
+    UNSUPPORTED_3     = 0x0016, // X.509 Certificate ID for Central Directory
+    UNSUPPORTED_4     = 0x0017, // Strong Encryption Header
+    RecordManagement  = 0x0018, // Record Management Controls
+    UNSUPPORTED_5     = 0x0019, // PKCS#7 Encryption Recipient Certificate List
+    IBMS390           = 0x0065, // IBM S/390 (Z390), AS/400 (I400) attributes - uncompressed
+    IBM_Reserved      = 0x0066, // Reserved for IBM S/390 (Z390), AS/400 (I400) attributes - compressed
+    RESERVED_3        = 0x4690, // POSZIP 4690 (reserved) 
+};
+
+// from ZIP file format specification detailed in AppNote.txt
+enum class Signatures : std::uint32_t
+{
+    LocalFileHeader         = 0x04034b50,
+    DataDescriptor          = 0x08074b50,
+    CentralFileHeader       = 0x02014b50,
+    Zip64EndOfCD            = 0x06064b50,
+    Zip64EndOfCDLocator     = 0x07064b50,
+    EndOfCentralDirectory   = 0x06054b50,
+};
+
+enum class CompressionType : std::uint16_t
+{
+    Store = 0,
+    Deflate = 8,
+};
+
+// Hat tip to the people at Facebook.  Timestamp for files in ZIP archive 
+// format held constant to make pack/unpack deterministic
+enum class MagicNumbers : std::uint16_t
+{
+    FileTime = 0x6B60,  // kudos to those know this
+    FileDate = 0xA2B1,  // :)
+};
+
+enum class GeneralPurposeBitFlags : std::uint16_t
+{
+    UNSUPPORTED_0 = 0x0001,         // Bit 0: If set, indicates that the file is encrypted.
+
+    Deflate_MaxCompress = 0x0002,   // Maximum compression (-exx/-ex), otherwise, normal compression (-en)
+    Deflate_FastCompress = 0x0004,  // Fast (-ef), if Max+Fast then SuperFast (-es) compression
+
+    GeneralPurposeBit = 0x0008,     // the field's crc-32 compressed and uncompressed sizes = 0 in the local header
+                                    // the correct values are put in the data descriptor immediately following the
+                                    // compressed data.
+    EnhancedDeflate = 0x0010,
+    CompressedPatchedData = 0x0020,
+    UNSUPPORTED_6 = 0x0040,         // Strong encryption.
+    UnUsed_7 = 0x0080,              // currently unused
+    UnUsed_8 = 0x0100,              // currently unused
+    UnUsed_9 = 0x0200,              // currently unused
+    UnUsed_10 = 0x0400,             // currently unused
+
+    EncodingMustUseUTF8 = 0x0800,   // Language encoding flag (EFS).  File name and comments fields MUST be encoded UTF-8
+
+    UNSUPPORTED_12 = 0x1000,        // Reserved by PKWARE for enhanced compression
+    UNSUPPORTED_13 = 0x2000,        // Set when encrypting the Central Directory
+    UNSUPPORTED_14 = 0x4000,        // Reserved by PKWARE
+    UNSUPPORTED_15 = 0x8000,        // Reserved by PKWARE
+};
+
+constexpr GeneralPurposeBitFlags operator &(GeneralPurposeBitFlags a, GeneralPurposeBitFlags b)
+{   return static_cast<GeneralPurposeBitFlags>(static_cast<uint16_t>(a) & static_cast<uint16_t>(b));
+}
+
+constexpr GeneralPurposeBitFlags operator |(GeneralPurposeBitFlags a, GeneralPurposeBitFlags b)
+{   return static_cast<GeneralPurposeBitFlags>(static_cast<uint16_t>(a) | static_cast<uint16_t>(b));
+}
+
+// if any of these are set, then fail.
+constexpr static const GeneralPurposeBitFlags UnsupportedFlagsMask =
+    GeneralPurposeBitFlags::UNSUPPORTED_0  |
+    GeneralPurposeBitFlags::UNSUPPORTED_6  |
+    GeneralPurposeBitFlags::UNSUPPORTED_12 |
+    GeneralPurposeBitFlags::UNSUPPORTED_13 |
+    GeneralPurposeBitFlags::UNSUPPORTED_14 |
+    GeneralPurposeBitFlags::UNSUPPORTED_15;
+
+//////////////////////////////////////////////////////////////////////////////////////////////
+//                              General Zip validation policies                             //
+//////////////////////////////////////////////////////////////////////////////////////////////
+class OffsetOrSize64bit final : public Meta::FieldBase<OffsetOrSize64bit,   std::uint64_t, Meta::InjectedValidation<OffsetOrSize64bit >> {};
+class FieldMustBeEmpty  final : public Meta::VarLenField<FieldMustBeEmpty,  Meta::InvalidFieldValidation<FieldMustBeEmpty>>{};
+class VarFieldLenZero   final : public Meta::FieldBase<VarFieldLenZero,     std::uint16_t, Meta::ExactValueValidation<VarFieldLenZero, 0>> {};
+class InjectedVal2Bytes final : public Meta::FieldBase<InjectedVal2Bytes,   std::uint16_t, Meta::InjectedValidation<InjectedVal2Bytes> > {};
+class InjectedVal4Bytes final : public Meta::FieldBase<InjectedVal4Bytes,   std::uint32_t, Meta::InjectedValidation<InjectedVal4Bytes> > {};
+class InjectedVal8Bytes final : public Meta::FieldBase<InjectedVal8Bytes,   std::uint64_t, Meta::InjectedValidation<InjectedVal8Bytes> > {};
+
+class HowCompressed     final : public Meta::FieldBase<HowCompressed,       
+    std::uint16_t, Meta::OnlyEitherValueValidation<HowCompressed, 
+        static_cast<std::uint16_t>(CompressionType::Deflate), 
+        static_cast<std::uint16_t>(CompressionType::Store)>
+    > {};
+
+/*  FROM APPNOTE.TXT section 4.5.3:
+    If one of the size or offset fields in the Local or Central directory
+    record is too small to hold the required data, a Zip64 extended information 
+    record is created.  The order of the fields in the zip64 extended 
+    information record is fixed, but the fields MUST only appear if the 
+    corresponding Local or Central directory record field is set to 0xFFFF 
+    or 0xFFFFFFFF.
+
+    Note: all fields stored in Intel low-byte/high-byte order.
+*/
+//////////////////////////////////////////////////////////////////////////////////////////////
+//                                  Zip64ExtendedInformation                                //
+//////////////////////////////////////////////////////////////////////////////////////////////
+class Z64ExtInfoSize    final : public Meta::FieldBase<Z64ExtInfoSize,      std::uint16_t, Meta::OnlyEitherValueValidation<Z64ExtInfoSize, 24, 28>> {};
+class Z64ExtInfoHeader  final : public Meta::FieldBase<Z64ExtInfoHeader,    
+    std::uint16_t, Meta::ExactValueValidation<Z64ExtInfoHeader, 
+        static_cast<std::uint16_t>(HeaderIDs::Zip64ExtendedInfo)>
+    > {};
+
+class Zip64ExtendedInformation final : public Meta::StructuredObject<Zip64ExtendedInformation,
+    Z64ExtInfoHeader,   // 0 - tag for the "extra" block type               2 bytes(0x0001)
+    Z64ExtInfoSize,     // 1 - size of this "extra" block                   2 bytes
+    Meta::Field8Bytes,  // 2 - Original uncompressed file size              8 bytes
+                        // No point in validating these as it is actually 
+                        // possible to have a 0-byte file... Who knew.
+    Meta::Field8Bytes,  // 3 - Compressed file size                         8 bytes
+                        // No point in validating these as it is actually 
+                        // possible to have a 0-byte file... Who knew.    
+    InjectedVal8Bytes   // 4 - Offset of local header record                8 bytes
+    //Meta::Field4Bytes // 5 - number of the disk on which the file starts  4 bytes -- ITS A FAAKEE!
+>
+{
+public:
+    void ValidateField(size_t field) override
+    {
+        ULARGE_INTEGER pos = {0};        
+        switch (field)
+        {
+        case 4:
+            ThrowErrorIfNot(Error::ZipBadExtendedData, Field<4>().value < m_start.QuadPart, "invalid relative header offset");         
+            break;
+        default:
+            UNEXPECTED;
+        }
+    }
+
+    Zip64ExtendedInformation(ULARGE_INTEGER start, IStream* stream) : m_start(start), m_stream(stream)
+    {
+        ConfigureField<4>();
+    }
+
+    std::uint64_t GetUncompressedSize()         noexcept { return Field<2>().value; }
+    void SetUncompressedSize(std::uint64_t v)   noexcept { Field<2>().value = v; }
+    std::uint64_t GetCompressedSize()           noexcept { return Field<3>().value; }
+    void SetCompressedSize(std::uint64_t v)     noexcept { Field<3>().value = v; }
+    std::uint64_t GetRelativeOffset()           noexcept { return Field<4>().value; }
+    void SetRelativeOffset(std::uint64_t v)     noexcept { Field<4>().value = v; }
+
+private:
+    ULARGE_INTEGER  m_start;
+    ComPtr<IStream> m_stream;
+};
+
+/*  TODO: Implement large file support.
+This type currently represents a "zip32" Central Directory Header.  We need to create a new field type (offset)
+to replace the type for fields 8 & 9 whose implementation is determined by the version needed to extract (field 2)'s
+value.
+
+This type would replace its existing compressed & uncompressed sizes properties (encapsulated in fields 8 & 9)
+with a 64-bit value version of those methods:
+std::uint64_t GetCompressedSize()   { ...
+std::uint64_t GetUncompressedSize() { ...
+void SetCompressedSize  (std::uint64_t...
+void SetUncompressedSize(std::uint64_t...
+
+The underlying implementation of these methods would validate the resulting in/out values and pass the correct
+static_casted value to the new meta object type (offset) which would then hold the correct value, as well
+as handle the correct sizes w.r.t. (de)serialization.
+
+As-is I don't believe that we "need" this for now, so keeping the implementation "simpler" is probably the correct
+answer for now.
+*/
+//////////////////////////////////////////////////////////////////////////////////////////////
+//                              CentralDirectoryFileHeader                                  //
+//////////////////////////////////////////////////////////////////////////////////////////////
+class CDFH_Header       final : public Meta::FieldBase<CDFH_Header,
+    std::uint32_t, Meta::ExactValueValidation<CDFH_Header,
+        static_cast<std::uint32_t>(Signatures::CentralFileHeader)>
+    > {};
+
+class CDFH_DiskNumber   final : public Meta::FieldBase<CDFH_DiskNumber,     std::uint16_t, Meta::ExactValueValidation<CDFH_DiskNumber, 0>> {};
+class CDFH_ExtraField   final : public Meta::VarLenField<CDFH_ExtraField,   Meta::InjectedValidation<CDFH_ExtraField>> {};
+
+template <class Derived>
+class CDFH_GPBitValidation // there are exactly two values that this field is allowed to be
+{
+public:
+    static void Validate(std::size_t, Derived* self) {
+        ThrowErrorIfNot(Error::ZipCentralDirectoryHeader,
+            0 == (self->value & static_cast<std::uint16_t>(UnsupportedFlagsMask)),
+            "unsupported flag(s) specified");
+    }
+};
+
+class CDFH_GPBit       final : public Meta::FieldBase<CDFH_GPBit,          std::uint16_t, CDFH_GPBitValidation<CDFH_GPBit>> {};
+
+class CentralDirectoryFileHeader final : public Meta::StructuredObject<CentralDirectoryFileHeader,
+    CDFH_Header,       // 0 - central file header signature   4 bytes(0x02014b50)
+    Meta::Field2Bytes, // 1 - version made by                 2 bytes
+    Meta::Field2Bytes, // 2 - version needed to extract       2 bytes
+    CDFH_GPBit,        // 3 - general purpose bit flag        2 bytes
+    HowCompressed,     // 4 - compression method              2 bytes
+    Meta::Field2Bytes, // 5 - last mod file time              2 bytes
+    Meta::Field2Bytes, // 6 - last mod file date              2 bytes
+    Meta::Field4Bytes, // 7 - crc - 32                        4 bytes
+    Meta::Field4Bytes, // 8 - compressed size                 4 bytes
+    Meta::Field4Bytes, // 9 - uncompressed size               4 bytes
+    InjectedVal2Bytes, //10 - file name length                2 bytes
+    InjectedVal2Bytes, //11 - extra field length              2 bytes
+    VarFieldLenZero,   //12 - file comment length             2 bytes
+    CDFH_DiskNumber,   //13 - disk number start               2 bytes
+    Meta::Field2Bytes, //14 - internal file attributes        2 bytes
+    Meta::Field4Bytes, //15 - external file attributes        4 bytes
+    InjectedVal4Bytes, //16 - relative offset of local header 4 bytes
+    Meta::FieldNBytes, //17 - file name(variable size)
+    CDFH_ExtraField,   //18 - extra field(variable size)
+    FieldMustBeEmpty   //19 - file comment(variable size)
+    >
+{
+public:
+    void ValidateField(size_t field) override
+    {
+        ULARGE_INTEGER pos = {0};
+
+        switch(field)
+        {
+        case 10:
+            ThrowErrorIfNot(Error::ZipCentralDirectoryHeader, (Field<10>().value != 0), "unsupported file name size");
+            Field<17>().value.resize(Field<10>().value, 0);
+            break;
+        case 11:
+            if (Field<11>().value != 0) { Field<18>().value.resize(Field<11>().value, 0); }  
+            break;
+        case 16:
+            ThrowHrIfFailed(m_stream->Seek({0}, StreamBase::Reference::CURRENT, &pos));
+            if (!GetIsZip64())
+            {   ThrowErrorIf(Error::ZipCentralDirectoryHeader, (Field<16>().value >= pos.QuadPart), "invalid relative header offset");
+            }
+            else
+            {   ThrowErrorIf(Error::ZipCentralDirectoryHeader, (Field<16>().value != 0xFFFFFFFF), "invalid zip64 local header offset");
+            }        
+            break;
+        case 18:
+            // Only process for Zip64ExtendedInformation
+            if (Field<18>().value.size() > 2 && Field<18>().value[0] == 0x01 && Field<18>().value[1] == 0x00)
+            {
+                LARGE_INTEGER zero = {0};
+                ThrowHrIfFailed(m_stream->Seek(zero, StreamBase::Reference::CURRENT, &pos));
+                auto vectorStream = ComPtr<IStream>::Make<VectorStream>(&Field<18>().value);
+                m_extendedInfo = std::make_unique<Zip64ExtendedInformation>(pos, vectorStream.Get());
+                ThrowErrorIfNot(Error::ZipCentralDirectoryHeader,(Field<18>().value.size() >= m_extendedInfo->Size()),"Unexpected extended info size");
+                m_extendedInfo->Read(vectorStream.Get());
+            }
+            break;
+        default:
+            UNEXPECTED;
+        }
+    }
+
+    CentralDirectoryFileHeader(bool isZip64, IStream* s) : m_isZip64(isZip64), m_stream(s)
+    {
+        ConfigureField<10>();
+        ConfigureField<11>();
+        ConfigureField<16>();
+        ConfigureField<18>();
+
+        SetSignature(static_cast<std::uint32_t>(Signatures::CentralFileHeader));
+        SetVersionMadeBy(static_cast<std::uint16_t>(ZipVersions::Zip64FormatExtension));
+        SetVersionNeededToExtract(static_cast<std::uint16_t>(ZipVersions::Zip32DefaultVersion));  // only set to Zip64FormatExtension iff required!
+        SetLastModFileDate(static_cast<std::uint16_t>(MagicNumbers::FileDate));
+        SetLastModFileTime(static_cast<std::uint16_t>(MagicNumbers::FileTime));
+        SetExtraFieldLength(0);
+        SetFileCommentLength(0);
+        SetDiskNumberStart(0);
+        SetInternalFileAttributes(0);
+        SetExternalFileAttributes(0);
+    }
+
+    bool IsGeneralPurposeBitSet() noexcept
+    {   return ((GetGeneralPurposeBitFlags() & GeneralPurposeBitFlags::GeneralPurposeBit) == GeneralPurposeBitFlags::GeneralPurposeBit);
+    }
+
+    std::uint16_t GetVersionNeededToExtract()           noexcept { return Field<2>().value; }
+    GeneralPurposeBitFlags GetGeneralPurposeBitFlags()  noexcept { return static_cast<GeneralPurposeBitFlags>(Field<3>().value); }
+    void SetGeneralPurposeBitFlags(std::uint16_t value) noexcept { Field<3>().value = value; }
+    std::uint16_t GetCompressionMethod()                noexcept { return Field<4>().value; }
+    void SetCompressionMethod(std::uint16_t value)      noexcept { Field<4>().value= value; }
+    std::uint32_t GetCrc32()                            noexcept { return Field<7>().value; }
+    void SetCrc(std::uint32_t value)                    noexcept { Field<7>().value = value; }
+
+    std::uint64_t GetCompressedSize() noexcept
+    {
+        if (!m_extendedInfo.get()) {
+            return static_cast<std::uint64_t>(Field<8>().value);
+        }
+        return m_extendedInfo->GetCompressedSize();
+    }
+
+    // TODO: on-demand create m_extendedInfo?
+    void SetCompressedSize(std::uint32_t value) noexcept { Field<8>().value = value; }
+
+    std::uint64_t GetUncompressedSize() noexcept
+    {
+        if (!m_extendedInfo.get()) {
+            return static_cast<std::uint64_t>(Field<9>().value);
+        }
+        return m_extendedInfo->GetUncompressedSize();
+    }
+
+    // TODO: on-demand create m_extendedInfo?
+    void SetUncompressedSize(std::uint32_t value) noexcept { Field<9>().value = value; }
+
+    std::uint64_t GetRelativeOffsetOfLocalHeader() noexcept
+    {
+        if (!m_extendedInfo.get()) {
+            return static_cast<std::uint64_t>(Field<16>().value);
+        }
+        return m_extendedInfo->GetRelativeOffset();
+    }
+
+    // TODO: on-demand create m_extendedInfo?
+    void SetRelativeOffsetOfLocalHeader(std::uint32_t value) noexcept { Field<16>().value = value; }
+
+    std::string GetFileName()
+    {
+        auto data = Field<17>().value;
+        return std::string(data.begin(), data.end());
+    }
+
+    void SetFileName(std::string name)
+    {
+        auto data = Field<17>().value;
+        data.resize(name.size());
+        data.assign(name.begin(), name.end());
+        SetFileNameLength(static_cast<std::uint16_t>(name.size()));
+    }
+
+    inline bool GetIsZip64() noexcept { return m_isZip64; }
+
+private:
+    void SetSignature(std::uint32_t value)              noexcept { Field<0>().value = value; }
+    void SetVersionMadeBy(std::uint16_t value)          noexcept { Field<1>().value = value; }
+    void SetVersionNeededToExtract(std::uint16_t value) noexcept { Field<2>().value = value; }
+    void SetLastModFileTime(std::uint16_t value)        noexcept { Field<5>().value = value; }
+    void SetLastModFileDate(std::uint16_t value)        noexcept { Field<6>().value = value; }
+    void SetFileNameLength(std::uint16_t value)         noexcept { Field<10>().value = value; }
+    void SetExtraFieldLength(std::uint16_t value)       noexcept { Field<11>().value = value; }
+    std::uint16_t GetExtraFieldLength()                 noexcept { return Field<11>().value;  }
+    void SetFileCommentLength(std::uint16_t value)      noexcept { Field<12>().value = value; }
+    void SetDiskNumberStart(std::uint16_t value)        noexcept { Field<13>().value = value; }
+    void SetInternalFileAttributes(std::uint16_t value) noexcept { Field<14>().value = value; }
+    void SetExternalFileAttributes(std::uint16_t value) noexcept { Field<15>().value = value; }
+
+    std::unique_ptr<Zip64ExtendedInformation> m_extendedInfo;
+    ComPtr<IStream> m_stream;
+    bool m_isZip64 = false;
+};//class CentralDirectoryFileHeader
+
+//////////////////////////////////////////////////////////////////////////////////////////////
+//                                  LocalFileHeader                                         //
+//////////////////////////////////////////////////////////////////////////////////////////////
+class LFH_Header        final : public Meta::FieldBase<LFH_Header,
+    std::uint32_t, Meta::ExactValueValidation<LFH_Header,
+        static_cast<std::uint32_t>(Signatures::LocalFileHeader)>
+    > {};
+
+class LFH_VersionNeeded final : public Meta::FieldBase<LFH_VersionNeeded,
+    std::uint16_t, Meta::OnlyEitherValueValidation<LFH_VersionNeeded, 
+        static_cast<std::uint16_t>(ZipVersions::Zip32DefaultVersion), 
+        static_cast<std::uint16_t>(ZipVersions::Zip64FormatExtension)>
+    > {};
+
+class LocalFileHeader final : public Meta::StructuredObject<LocalFileHeader, 
+    LFH_Header,         // 0 - local file header signature     4 bytes(0x04034b50)
+    LFH_VersionNeeded,  // 1 - version needed to extract       2 bytes
+    InjectedVal2Bytes,  // 2 - general purpose bit flag        2 bytes
+    HowCompressed,      // 3 - compression method              2 bytes
+    Meta::Field2Bytes,  // 4 - last mod file time              2 bytes
+    Meta::Field2Bytes,  // 5 - last mod file date              2 bytes
+    InjectedVal4Bytes,  // 6 - crc - 32                        4 bytes
+    InjectedVal4Bytes,  // 7 - compressed size                 4 bytes
+    Meta::Field4Bytes,  // 8 - uncompressed size               4 bytes
+    InjectedVal2Bytes,  // 9 - file name length                2 bytes
+    InjectedVal2Bytes,  // 10- extra field length              2 bytes
+    Meta::FieldNBytes,  // 11- file name                       (variable size)
+    Meta::FieldNBytes   // 12- extra field                     (variable size)
+>
+{
+public:
+    void ValidateField(size_t field) override
+    {
+        switch (field)
+        {
+        case 2:
+            ThrowErrorIfNot(Error::ZipLocalFileHeader, ((Field<2>().value & static_cast<std::uint16_t>(UnsupportedFlagsMask)) == 0), "unsupported flag(s) specified");
+            ThrowErrorIfNot(Error::ZipLocalFileHeader, (IsGeneralPurposeBitSet() == m_directoryEntry->IsGeneralPurposeBitSet()), "inconsistent general purpose bits specified");        
+            break;
+        case 6:
+            ThrowErrorIfNot(Error::ZipLocalFileHeader, (!IsGeneralPurposeBitSet() || (Field<6>().value == 0)), "Invalid Zip CRC");
+            break;
+        case 7:
+            ThrowErrorIfNot(Error::ZipLocalFileHeader, (!IsGeneralPurposeBitSet() || (Field<7>().value == 0)), "Invalid Zip CRC");
+            break;
+        case 9:
+            ThrowErrorIfNot(Error::ZipLocalFileHeader, (Field<9>().value != 0), "unsupported file name size");
+            Field<11>().value.resize(GetFileNameLength(), 0);
+            break;
+        case 10:
+            // Even if we don't validate them, we need to read the extra field
+            if (Field<10>().value != 0) { Field<12>().value.resize(Field<10>().value,0); }
+            break;
+        default:
+            UNEXPECTED;
+        }
+    }
+
+    LocalFileHeader(std::shared_ptr<CentralDirectoryFileHeader> directoryEntry) : m_isZip64(directoryEntry->GetIsZip64()), m_directoryEntry(directoryEntry)
+    {
+        ConfigureField<2>();
+        ConfigureField<6>();
+        ConfigureField<7>();
+        ConfigureField<9>();
+        ConfigureField<10>();
+    }
+
+    bool IsGeneralPurposeBitSet() noexcept
+    {   return ((GetGeneralPurposeBitFlags() & GeneralPurposeBitFlags::GeneralPurposeBit) == GeneralPurposeBitFlags::GeneralPurposeBit);
+    }
+
+    GeneralPurposeBitFlags GetGeneralPurposeBitFlags() noexcept { return static_cast<GeneralPurposeBitFlags>(Field<2>().value); }
+    CompressionType GetCompressionType() noexcept { return static_cast<CompressionType>(Field<3>().value); }
+
+    std::uint64_t GetCompressedSize() noexcept
+    {   return IsGeneralPurposeBitSet() ? m_directoryEntry->GetCompressedSize() : static_cast<std::uint64_t>(Field<7>().value);
+    }
+
+    std::uint64_t GetUncompressedSize() noexcept
+    {   return IsGeneralPurposeBitSet() ? m_directoryEntry->GetUncompressedSize() : static_cast<std::uint64_t>(Field<8>().value);
+    }
+
+    std::uint16_t GetFileNameLength()                  noexcept { return Field<9>().value;  }
+    std::uint16_t GetExtraFieldLength()                noexcept { return Field<10>().value; }
+    void SetGeneralPurposeBitFlag(std::uint16_t value) noexcept { Field<2>().value = value;  }
+    void SetCompressedSize(std::uint32_t value)        noexcept { Field<7>().value = value;  }
+    void SetUncompressedSize(std::uint32_t value)      noexcept { Field<8>().value = value;  }
+    void SetFileNameLength(std::uint16_t value)        noexcept { Field<9>().value = value;  }
+    void SetExtraFieldLength(std::uint16_t value)      noexcept { Field<10>().value = value; }
+
+    std::string GetFileName()
+    {
+        auto data = Field<11>().value;
+        return std::string(data.begin(), data.end());
+    }
+
+    void SetFileName(std::string name)
+    {
+        auto data = Field<11>().value;
+        data.resize(name.size());
+        data.assign(name.begin(), name.end());
+        SetFileNameLength(static_cast<std::uint16_t>(name.size()));
+    }
+protected:
+    bool                                        m_isZip64        = false;
+    std::shared_ptr<CentralDirectoryFileHeader> m_directoryEntry = nullptr;
+}; //class LocalFileHeader
+
+//////////////////////////////////////////////////////////////////////////////////////////////
+//                              Zip64EndOfCentralDirectoryRecord                            //
+//////////////////////////////////////////////////////////////////////////////////////////////
+class Z64DiskNumber     final : public Meta::FieldBase<Z64DiskNumber,       std::uint32_t, Meta::ExactValueValidation<Z64DiskNumber, 0>> {};
+class Z64EOCDRecord     final : public Meta::FieldBase<Z64EOCDRecord,       std::uint32_t, Meta::ExactValueValidation<Z64EOCDRecord, static_cast<std::uint32_t>(Signatures::Zip64EndOfCD)>> {};
+class Z64EOCDRVersion   final : public Meta::FieldBase<Z64EOCDRVersion,     std::uint16_t, Meta::ExactValueValidation<Z64EOCDRVersion, static_cast<std::uint16_t>(ZipVersions::Zip64FormatExtension)>> {};
+class Z64EOCDRCount     final : public Meta::FieldBase<Z64EOCDRCount,       std::uint64_t, Meta::NotValueValidation<Z64EOCDRCount, 0>> {};
+
+class Zip64EndOfCentralDirectoryRecord final : public Meta::StructuredObject<Zip64EndOfCentralDirectoryRecord, 
+    Z64EOCDRecord,     // 0 - zip64 end of central dir signature                            4 bytes(0x06064b50)
+    InjectedVal8Bytes, // 1 - size of zip64 end of central directory record                 8 bytes
+    Z64EOCDRVersion,   // 2 - version made by                                               2 bytes
+    Z64EOCDRVersion,   // 3 - version needed to extract                                     2 bytes
+    Z64DiskNumber,     // 4 - number of this disk                                           4 bytes
+    Z64DiskNumber,     // 5 - number of the disk with the start of the central directory    4 bytes
+    Z64EOCDRCount,     // 6 - total number of entries in the central directory on this disk 8 bytes
+    Z64EOCDRCount,     // 7 - total number of entries in the central directory              8 bytes
+    InjectedVal8Bytes, // 8 - size of the central directory                                 8 bytes
+    InjectedVal8Bytes, // 9 - offset of start of central directory with respect to the
+                       //     starting disk number                                          8 bytes
+    FieldMustBeEmpty   //10 - zip64 extensible data sector                                  (variable size)
+    >
+{
+public:
+    void ValidateField(size_t field) override
+    {
+        ULARGE_INTEGER pos = {0};
+        ThrowHrIfFailed(m_stream->Seek({0}, StreamBase::Reference::CURRENT, &pos));
+        
+        switch (field)
+        {
+        case 1:
+            //4.3.14.1 The value stored into the "size of zip64 end of central
+            //    directory record" should be the size of the remaining
+            //    record and should not include the leading 12 bytes.
+            ThrowErrorIfNot(Error::Zip64EOCDRecord, (Field<1>().value == (this->Size() - 12)), "invalid size of zip64 EOCD");
+            break;
+        case 8:
+            ThrowErrorIfNot(Error::Zip64EOCDRecord, ((Field<8>().value != 0) && (Field<8>().value < pos.QuadPart)), "invalid size of central directory");
+            break;
+        case 9:
+            ThrowErrorIfNot(Error::Zip64EOCDRecord, ((Field<9>().value != 0) && (Field<9>().value < pos.QuadPart)), "invalid size of central directory");
+            break;
+        default:
+            UNEXPECTED;
+        }
+    }
+
+    void Validate()
+    {
+        ThrowErrorIfNot(Error::Zip64EOCDRecord, (Field<7>().value == this->GetTotalNumberOfEntries()), "invalid total number of entries");
+    }
+
+    Zip64EndOfCentralDirectoryRecord(const ComPtr<IStream>& s) : m_stream(s)
+    {
+        ConfigureField<1>(); // TODO: can we make this a static value instead?
+        ConfigureField<8>();
+        ConfigureField<9>();
+
+        SetSignature(static_cast<std::uint32_t>(Signatures::Zip64EndOfCD));
+        SetGetSizeOfZip64CDRecord(this->Size() - 12);
+        SetVersionMadeBy(static_cast<std::uint16_t>(ZipVersions::Zip64FormatExtension));
+        SetVersionNeededToExtract(static_cast<std::uint16_t>(ZipVersions::Zip64FormatExtension));
+        SetNumberOfThisDisk(0);
+        SetTotalNumberOfEntries(0);
+    }
+
+    std::uint64_t GetTotalNumberOfEntries() noexcept { return Field<6>().value; }
+
+    void SetTotalNumberOfEntries(std::uint64_t value) noexcept
+    {
+        Field<6>().value = value;
+        Field<7>().value = value;
+    }
+
+    std::uint64_t GetSizeOfCD()                         noexcept { return Field<8>().value; }
+    void SetSizeOfCD(std::uint64_t value)               noexcept { Field<8>().value = value; }
+    std::uint64_t GetOffsetStartOfCD()                  noexcept { return Field<9>().value; }
+    void SetOffsetfStartOfCD(std::uint64_t value)       noexcept { Field<9>().value = value; }
+
+private:
+    void SetSignature(std::uint32_t value)              noexcept { Field<0>().value = value; }
+    void SetGetSizeOfZip64CDRecord(std::uint64_t value) noexcept { Field<1>().value = value; }
+    void SetVersionMadeBy(std::uint16_t value)          noexcept { Field<2>().value = value; }
+    void SetVersionNeededToExtract(std::uint16_t value) noexcept { Field<3>().value = value; }
+    void SetNumberOfThisDisk(std::uint32_t value)       noexcept { Field<4>().value = value; }
+
+    ComPtr<IStream> m_stream;
+}; //class Zip64EndOfCentralDirectoryRecord
+
+//////////////////////////////////////////////////////////////////////////////////////////////
+//                          Zip64EndOfCentralDirectoryLocator                               //
+//////////////////////////////////////////////////////////////////////////////////////////////
+class Z64EOCDLocator    final : public Meta::FieldBase<Z64EOCDLocator,      std::uint32_t, Meta::ExactValueValidation<Z64EOCDLocator, static_cast<std::uint32_t>(Signatures::Zip64EndOfCDLocator)>> {};
+class Z64StartOfDisks   final : public Meta::FieldBase<Z64StartOfDisks,    std::uint32_t, Meta::ExactValueValidation<Z64StartOfDisks, 0>> {};
+class Z64NumberOfDisks  final : public Meta::FieldBase<Z64NumberOfDisks,    std::uint32_t, Meta::ExactValueValidation<Z64NumberOfDisks, 1>> {};
+
+class Zip64EndOfCentralDirectoryLocator final : public Meta::StructuredObject<Zip64EndOfCentralDirectoryLocator,
+    Z64EOCDLocator,     // 0 - zip64 end of central dir locator signature        4 bytes(0x07064b50)
+    Z64StartOfDisks,    // 1 - number of the disk with the start of the zip64
+                        //     end of central directory                          4 bytes
+    OffsetOrSize64bit,  // 2 - relative offset of the zip64 end of central
+                        //     directory record                                  8 bytes
+    Z64NumberOfDisks    // 3 - total number of disks                             4 bytes
+    >
+{
+public:
+    void ValidateField(size_t field) override
+    {
+        ULARGE_INTEGER pos = {0};        
+        switch (field)
+        {
+        case 2:
+            ThrowHrIfFailed(m_stream->Seek({0}, StreamBase::Reference::CURRENT, &pos));
+            ThrowErrorIfNot(Error::Zip64EOCDLocator, ((Field<2>().value != 0) && (Field<2>().value < pos.QuadPart)), "Invalid relative offset");            
+        break;
+        default:
+            UNEXPECTED;
+        }
+    }
+
+    Zip64EndOfCentralDirectoryLocator(const ComPtr<IStream>& s) : m_stream(s)
+    {
+        ConfigureField<2>();   
+        // set smart defaults.
+        SetSignature(static_cast<std::uint32_t>(Signatures::Zip64EndOfCDLocator));
+        SetNumberOfDisk(0);
+        SetTotalNumberOfDisks(1);
+    }
+
+    std::uint64_t GetRelativeOffset()               noexcept { return Field<2>().value; }
+    void SetRelativeOffset(std::uint64_t value)     noexcept { Field<2>().value = value; }
+
+private:
+    void SetSignature(std::uint32_t value)          noexcept { Field<0>().value = value; }
+    void SetNumberOfDisk(std::uint32_t value)       noexcept { Field<1>().value = value; }
+    void SetTotalNumberOfDisks(std::uint32_t value) noexcept { Field<3>().value = value; }
+
+    ComPtr<IStream> m_stream;
+}; //class Zip64EndOfCentralDirectoryLocator
+
+//////////////////////////////////////////////////////////////////////////////////////////////
+//                              EndOfCentralDirectoryRecord                                 //
+//////////////////////////////////////////////////////////////////////////////////////////////
+class EOCDSignature     final : public Meta::FieldBase<EOCDSignature,       std::uint32_t, Meta::ExactValueValidation<EOCDSignature, static_cast<std::uint32_t>(Signatures::EndOfCentralDirectory)>> {};
+class EOCDNumberDisks   final : public Meta::FieldBase<EOCDNumberDisks,     std::uint16_t, Meta::OnlyEitherValueValidation<EOCDNumberDisks, 0, 0xFFFF>> {};
+
+class EndCentralDirectoryRecord final : public Meta::StructuredObject<EndCentralDirectoryRecord,
+    EOCDSignature,      // 0 - end of central dir signature              4 bytes  (0x06054b50)
+    EOCDNumberDisks,    // 1 - number of this disk                       2 bytes
+    EOCDNumberDisks,    // 2 - number of the disk with the start of the
+                        //     central directory                         2 bytes
+    Meta::Field2Bytes,  // 3 - total number of entries in the central
+                        //     directory on this disk                    2 bytes
+    Meta::Field2Bytes,  // 4 - total number of entries in the central
+                        //     directory                                 2 bytes
+    Meta::Field4Bytes,  // 5 - size of the central directory             4 bytes
+    Meta::Field4Bytes,  // 6 - offset of start of central directory with
+                        //     respect to the starting disk number       4 bytes
+    VarFieldLenZero,    // 7 - .ZIP file comment length                  2 bytes
+    FieldMustBeEmpty    // 8 - .ZIP file comment                         (variable size)
+    >
+{
+public:
+    void Validate()
+    {
+        if (Field<1>().value != Field<2>().value) { throw std::invalid_argument("field missmatch"); }
+        if (Field<3>().value != Field<4>().value) { throw std::invalid_argument("field missmatch"); }
+
+        m_isZip64 = (0xFFFF == Field<2>().value);
+        if (Field<3>().value != 0 && Field<3>().value != 0xFFFF)
+        {   m_archiveHasZip64Locator = false;
+        }
+        if(m_archiveHasZip64Locator)
+        {
+            if((Field<5>().value != 0) && (Field<5>().value != 0xFFFFFFFF)) {
+                throw std::invalid_argument("unsupported size of central directory");
+            }
+            if ((Field<6>().value != 0) && (Field<6>().value != 0xFFFFFFFF)) {
+                throw std::invalid_argument("unsupported offset of start of central directory");
+            }
+        }
+    }
+    
+    EndCentralDirectoryRecord()
+    {
+        SetSignature(static_cast<std::uint32_t>(Signatures::EndOfCentralDirectory));
+        SetNumberOfDisk(0);
+        SetDiskStart(0);
+        // by default, the next 12 bytes need to be: FFFF FFFF  FFFF FFFF  FFFF FFFF
+        SetTotalNumberOfEntries          (std::numeric_limits<std::uint16_t>::max());
+        SetTotalEntriesInCentralDirectory(std::numeric_limits<std::uint16_t>::max());
+        SetSizeOfCentralDirectory        (std::numeric_limits<std::uint32_t>::max());
+        SetOffsetOfCentralDirectory      (std::numeric_limits<std::uint32_t>::max());
+        // last 2 bytes need to be : 00
+        SetCommentLength(0);
+    }
+    
+    bool GetArchiveHasZip64Locator()                            noexcept { return m_archiveHasZip64Locator; }
+    bool GetIsZip64()                                           noexcept { return m_isZip64; }
+    std::uint64_t GetNumberOfCentralDirectoryEntries()          noexcept { return static_cast<std::uint64_t>(Field<3>().value); }
+    std::uint64_t GetStartOfCentralDirectory()                  noexcept { return static_cast<std::uint64_t>(Field<6>().value); }
+
+private:
+    bool m_isZip64 = false;
+    bool m_archiveHasZip64Locator = true;
+    
+    void SetSignature(std::uint32_t value)                      noexcept { Field<0>().value = value; }
+    void SetNumberOfDisk(std::uint16_t value)                   noexcept { Field<1>().value = value; }
+    void SetDiskStart(std::uint16_t value)                      noexcept { Field<2>().value = value; }
+    void SetTotalNumberOfEntries(std::uint16_t value)           noexcept { Field<3>().value = value; }
+    void SetTotalEntriesInCentralDirectory(std::uint16_t value) noexcept { Field<4>().value = value; }
+    void SetSizeOfCentralDirectory(std::uint32_t value)         noexcept { Field<5>().value = value; }
+    void SetOffsetOfCentralDirectory(std::uint32_t value)       noexcept { Field<6>().value = value; }
+    std::uint32_t GetOffsetOfCentralDirectory()                 noexcept { return Field<6>().value;  }
+    void SetCommentLength(std::uint16_t value)                  noexcept { Field<7>().value = value; }
+};//class EndCentralDirectoryRecord
+
+//////////////////////////////////////////////////////////////////////////////////////////////
+//                              ZipObject member implementation                             //
+//////////////////////////////////////////////////////////////////////////////////////////////                                                          
+std::vector<std::string> ZipObject::GetFileNames(FileNameOptions)
+{
+    std::vector<std::string> result;
+    std::for_each(m_streams.begin(), m_streams.end(), [&result](auto it)
+    {
+        result.push_back(it.first);
+    });
+    return result;
+}
+
+ComPtr<IStream> ZipObject::GetFile(const std::string& fileName)
+{   // TODO: Make this on-demand populate m_streams and then pull from there.
+    auto result = m_streams.find(fileName);
+    if (result == m_streams.end())
+    {
+        return ComPtr<IStream>();
+    }        
+    return result->second;
+}
+
+ZipObject::ZipObject(IMSIXFactory* appxFactory, const ComPtr<IStream>& stream) : m_factory(appxFactory), m_stream(stream)
+{   // Confirm that the file IS the correct format
+    EndCentralDirectoryRecord endCentralDirectoryRecord;
+    LARGE_INTEGER pos = {0};
+    pos.QuadPart = -1 * endCentralDirectoryRecord.Size();
+    ThrowHrIfFailed(m_stream->Seek(pos, StreamBase::Reference::END, nullptr));
+    endCentralDirectoryRecord.Read(m_stream.Get());
+
+    // find where the zip central directory exists.
+    std::uint64_t offsetStartOfCD = 0;
+    std::uint64_t totalNumberOfEntries = 0;
+    Zip64EndOfCentralDirectoryLocator zip64Locator(m_stream.Get());        
+    if (!endCentralDirectoryRecord.GetArchiveHasZip64Locator())
+    {
+        offsetStartOfCD      = endCentralDirectoryRecord.GetStartOfCentralDirectory();
+        totalNumberOfEntries = endCentralDirectoryRecord.GetNumberOfCentralDirectoryEntries();
+    }
+    else
+    {   // Make sure that we have a zip64 end of central directory locator            
+        pos.QuadPart = -1*(endCentralDirectoryRecord.Size() + zip64Locator.Size());
+        ThrowHrIfFailed(m_stream->Seek(pos, StreamBase::Reference::END, nullptr));
+        zip64Locator.Read(m_stream.Get());
+
+        // now read the end of zip central directory record
+        Zip64EndOfCentralDirectoryRecord zip64EndOfCentralDirectory(m_stream);
+        pos.QuadPart = zip64Locator.GetRelativeOffset();
+        ThrowHrIfFailed(m_stream->Seek(pos, StreamBase::Reference::START, nullptr));
+        zip64EndOfCentralDirectory.Read(m_stream.Get());            
+        offsetStartOfCD = zip64EndOfCentralDirectory.GetOffsetStartOfCD();
+        totalNumberOfEntries = zip64EndOfCentralDirectory.GetTotalNumberOfEntries();
+    }
+
+    // read the zip central directory
+    std::map<std::string, std::shared_ptr<CentralDirectoryFileHeader>> centralDirectory;
+    pos.QuadPart = offsetStartOfCD;
+    ThrowHrIfFailed(m_stream->Seek(pos, StreamBase::Reference::START, nullptr));
+    for (std::uint32_t index = 0; index < totalNumberOfEntries; index++)
+    {
+        auto centralFileHeader = std::make_shared<CentralDirectoryFileHeader>(endCentralDirectoryRecord.GetIsZip64(), m_stream.Get());
+        centralFileHeader->Read(m_stream.Get());
+        // TODO: ensure that there are no collisions on name!
+        centralDirectory.insert(std::make_pair(centralFileHeader->GetFileName(), centralFileHeader));
+    }
+
+    if (endCentralDirectoryRecord.GetArchiveHasZip64Locator())
+    {   // We should have no data between the end of the last central directory header and the start of the EoCD
+        ULARGE_INTEGER uPos = {0};
+        ThrowHrIfFailed(m_stream->Seek({0}, StreamBase::Reference::CURRENT, &uPos));
+        ThrowErrorIfNot(Error::ZipHiddenData, (uPos.QuadPart == zip64Locator.GetRelativeOffset()), "hidden data unsupported");
+    }
+
+    // TODO: change population of m_streams into cache semantics and move into ZipObject::GetFile
+    // Read the file repository
+    for (const auto& centralFileHeader : centralDirectory)
+    {
+        pos.QuadPart = centralFileHeader.second->GetRelativeOffsetOfLocalHeader();
+        ThrowHrIfFailed(m_stream->Seek(pos, MSIX::StreamBase::Reference::START, nullptr));
+        auto localFileHeader = std::make_shared<LocalFileHeader>(centralFileHeader.second);
+        localFileHeader->Read(m_stream.Get());
+
+        auto fileStream = ComPtr<IStream>::Make<ZipFileStream>(
+            centralFileHeader.second->GetFileName(),
+            "TODO: Implement", // TODO: put value from content type 
+            m_factory,
+            localFileHeader->GetCompressionType() == CompressionType::Deflate,
+            centralFileHeader.second->GetRelativeOffsetOfLocalHeader() + localFileHeader->Size(),
+            localFileHeader->GetCompressedSize(),                
+            m_stream
+            );
+
+        if (localFileHeader->GetCompressionType() == CompressionType::Deflate)
+        {
+            fileStream = ComPtr<IStream>::Make<InflateStream>(fileStream.Get(), localFileHeader->GetUncompressedSize());
+        }
+
+        m_streams.insert(std::make_pair(centralFileHeader.second->GetFileName(), std::move(fileStream)));
+    }
+} // ZipObject::ZipObject
 } // namespace MSIX